--- conflicted
+++ resolved
@@ -1736,17 +1736,10 @@
         # get the appropriate parameter from fitDict
         self.sbToIdx = {sb: idx for idx, sb in enumerate(fitDict["alpha"][:,0])}
         self._rawPlotCurves = {}
-<<<<<<< HEAD
-        super(QWPSweepWindow, self).__init__(inp=[self.dataClass(fname), folder])
-        # super(QWPSweepWindow, self).__init__(inp=None)
-        # self.processSingleData([self.dataClass(fname), folder])
-
-=======
         # self.processSingleData()
         super(QWPSweepWindow, self).__init__(inp=self.dataClass(fname))
 
         # self.processSingleData(self.dataClass(fname), folder)
->>>>>>> 67a4f6ab
         self.show()
 
         # Dummy menu to appease superclass, even though this doesn't really
@@ -1807,12 +1800,7 @@
         # Add it to the list of opened windows
         combinedQWPSweepWindowList.append(a)
 
-<<<<<<< HEAD
-    def processSingleData(self, inp):
-        dataObj, folder = inp
-=======
     def processSingleData(self, dataObj):
->>>>>>> 67a4f6ab
         self.dataObj = dataObj
         p = Parameter.create(
             name=dataObj.fname,
