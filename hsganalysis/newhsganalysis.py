--- conflicted
+++ resolved
@@ -2414,7 +2414,6 @@
     return retData
 
 def low_pass_filter(x_vals, y_vals, cutoff, inspectPlots=True):
-<<<<<<< HEAD
     """
     Replicate origin directy
     http://www.originlab.com/doc/Origin-Help/Smooth-Algorithm
@@ -2423,24 +2422,7 @@
     oscillatory artifacts result at the ends
     """
     x_vals, y_vals = fourier_prep(x_vals, y_vals)
-=======
-    # Replicate origin directy
-    # http://www.originlab.com/doc/Origin-Help/Smooth-Algorithm
-    # "rotate" the data set so it ends at 0,
-    # enforcing a periodicity in the data. Otherwise
-    # oscillatory artifacts result at the ends
-    import scipy.interpolate as spin
-
-    # take the min difference to oversample (I've read
-    # that's better than undersampling)
-
-    x_vals_respaced = np.arange(x_vals[0], x_vals[-1], np.diff(x_vals).min())
-    y_vals_interpolater = spin.interp1d(x_vals, y_vals)
-    y_vals_interpolated = y_vals_interpolater(x_vals_respaced)
-
-
-
->>>>>>> d04f50d3
+
     zeroPadding = len(x_vals)
     print "zero padding", zeroPadding # This needs to be this way because truncation is bad and actually zero padding
     N = len(x_vals)
