--- conflicted
+++ resolved
@@ -3028,18 +3028,8 @@
         detune = self.detune
         pn_detune = self.phonon_dephase(n)
 
-<<<<<<< HEAD
         exp_arg = (-dephase*x - pn_detune*x/w + 1j*2*(self.Up(mu)/(hbar*w)*(np.cos(w*x/2)**2-1)-1j*detune/hbar*x))
         result = np.exp(exp_arg)
-=======
-        exp_arg = (-dephase*x - pn_detune*x/w + 1j*x*(self.Up(mu)/(hbar*w)+n))
-
-        bessel_arg = self.Up(mu)*np.sin(x)/w
-
-        bessel = spl.jv(n/2,bessel_arg)
-
-        result = np.exp(exp_arg)*bessel/x
->>>>>>> 34b4e0a9
 
         return result
 
@@ -3396,14 +3386,9 @@
         w = self.Thz_w
         F = self.F
 
-<<<<<<< HEAD
-        for idx in np.arrange(len(crystalAngles)):
-            phi = crystalAngles[idx]
-=======
 
         for idx in np.arange(len(crystalAngles)):
             phi = float(crystalAngles[idx])
->>>>>>> 34b4e0a9
             phi_rad = phi*np.pi/180
             theta = phi_rad + np.pi/4
             #Calculate the Theoretical Q Ratio
