# -*- coding: utf-8 -*-
"""
Created on Fri Jun 19 13:16:25 2015

@author: hbanks

Brevity required, prurience preferred
"""

from __future__ import division
import os
import glob
import errno
import copy
import json
import numpy as np
from scipy.optimize import curve_fit
import scipy.interpolate as spi
import scipy.optimize as spo
import scipy.fftpack as fft
import matplotlib.pyplot as plt

####################
# Objects 
####################

class CCD(object):
    def __init__(self, fname, spectrometer_offset=None):
        """
        This will read the appropriate file and make a basic CCD object.  Fancier
        things will be handled with the sub classes.

        input:
        fname = file name where the data is saved
<<<<<<< HEAD
=======
        spectrometer_offset = number of nanometers that the spectrometer is 
                              shifted by
>>>>>>> 265ae392

        creates:
        self.parameters = JSON dictionary holding all of the information from the
                          data file.
        self.description = string that is the text box from data taking GUI
        self.raw_data = raw data output by measurement software, wavelength vs.
                        data.  It may not entirely be numbers?
        self.ccd_data = semi-processed 1600 x 2 array of photon energy vs. data
        """
        self.fname = fname
        
        f = open(fname,'rU')

        parameters_str = f.readline()
        self.parameters = json.loads(parameters_str[1:])
        self.description = ''
        read_description = True
        while read_description:
            line = f.readline()
            if line[0] == '#':
                self.description += line[1:]
            else:
                read_description = False

        f.close()
        try:
<<<<<<< HEAD
            self.parameters["spec_step"] = int(self.parameters["spec_step"]) 
=======
            self.parameters["spec_step"] = int(self.parameters["spec_step"])
>>>>>>> 265ae392
        except ValueError:
            self.parameters["spec_step"] = 0
        except KeyError:
            pass
        self.raw_data = np.flipud(np.genfromtxt(fname, comments='#', delimiter=','))
        # I used flipup so that the x-axis is an increasing function of frequency
        
        self.ccd_data = np.array(self.raw_data[:1600,:]) # By slicing up to 1600,
                                                         # we cut out the text 
                                                         # header
        if spectrometer_offset is not None:
            self.ccd_data[:, 0] += spectrometer_offset
        self.ccd_data[:, 0] = 1239.84 / self.ccd_data[:, 0]

    def __str__(self):
        return self.description

class Photoluminescence(CCD):
    def __init__(self, fname):
        """
        This object handles PL-type data.
<<<<<<< HEAD

        creates:
        self.proc_data = self.ccd_data divided by the exposure time
                         units: PL counts / second
        """
        super(Photoluminescence, self).__init__(fname)

=======

        creates:
        self.proc_data = self.ccd_data divided by the exposure time
                         units: PL counts / second
        """
        super(Photoluminescence, self).__init__(fname)

>>>>>>> 265ae392
        self.proc_data = np.array(self.ccd_data) # Does this work the way I want it to?
        self.proc_data[:, 1] = self.proc_data[:, 1] / self.parameters['exposure']
#     def save_processing(self):
        
class Absorbance(CCD):
    def __init__(self, fname):
        """
        There are several ways Absorbance data can be loaded
        You could try to load the abs data output from data collection directly,
        which has the wavelength, raw, blank and actual absorbance data itself

        Alternatively, you could want to load the raw transmission/reference
        data, ignoring (or maybe not even having) the abs calculated
        from the data collection software.

        I'm not sure the best way to input the files you want...
        Maybe either the abs data itself, or a list of the [ref, trans]?
        :param fname: either an absorbance filename, or a length 2 list of filenames
        :return:
        """

        if "abs_" in fname:
            CCD.__init__(self, fname)
            # Separate into the separate data sets
            #   The raw counts of the reference data
            self.ref_data = np.array(self.ccd_data[:, [0, 1]])
            #   Raw counts of the sample
            self.raw_data = np.array(self.ccd_data[:, [0, 2]])
            #   The calculated absorbance data (-log10(raw/ref))
            self.proc_data = np.array(self.ccd_data[:, [0, 3]])
        else:
            # Should be here if you pass the reference/trans filenames
            try:
                super(Absorbance, self).__init__(fname[0])
                self.ref_data = np.array(self.ccd_data)

                super(Absorbance, self).__init__(fname[1])
                self.raw_data = np.array(self.ccd_data)
            except ValueError:
                # ValueError gets thrown when importing older data
                # which had more headers than data columns. Enforce
                # only loading first two columns to avoid

                self.ref_data = np.flipud(np.genfromtxt(fname[0], comments='#',
                                                        delimiter=',', usecols=(0, 1)))

                self.ref_data = np.array(self.ref_data[:1600,:])
                self.ref_data[:, 0] = 1239.84 / self.ref_data[:, 0]

                self.raw_data = np.flipud(np.genfromtxt(fname[1], comments='#',
                                                        delimiter=',', usecols=(0, 1)))

                self.raw_data = np.array(self.raw_data[:1600,:])
                self.raw_data[:, 0] = 1239.84 / self.raw_data[:, 0]
            except Exception as e:
                print "Exception opening,", e
            self.proc_data = np.empty_like(self.ref_data)
            self.proc_data[:,0] = self.ref_data[:,0]
            self.proc_data[:,1] = np.log10(self.raw_data[:,1]/self.ref_data[:,1])

    def abs_per_QW(self, qw_number):
        """
        This method turns the absorption to the absorbance per quantum well.  Is
        that how this data should be reported?

        Also, I'm not sure if columns 1 and 2 are correct.
        """
        temp_abs = -np.log(self.proc_data[:, 1] / self.proc_data[:, 2]) / qw_number
        self.proc_data = np.hstack((self.proc_data, temp_abs))

    def save_processing(self, file_name, folder_str, marker='', index=''):
        try:
            os.mkdir(folder_str)
        except OSError, e:
            if e.errno == errno.EEXIST:
                pass
            else:
                raise
        
        spectra_fname = file_name + '_' + marker + '_' + str(index) + '.txt'
        self.save_name = spectra_fname

        try:
            parameter_str = json.dumps(self.parameters, sort_keys=True)
        except:
            print "Source: EMCCD_image.save_images\nJSON FAILED"
            print "Here is the dictionary that broke JSON:\n", self.parameters
            return

        origin_import_spec = '\nNIR frequency,Signal,Standard error\neV,arb. u.,arb. u.'
        spec_header = '#' + parameter_str + '\n#' + self.description[:-2] + origin_import_spec
        
        np.savetxt(os.path.join(folder_str, spectra_fname), self.proc_data, delimiter=',',
                   header=spec_header, comments='', fmt='%0.6e')

        print "Save image.\nDirectory: {}".format(os.path.join(folder_str, spectra_fname))

class HighSidebandCCD(CCD):
    def __init__(self, fname, spectrometer_offset=None):
        """
        This will read the appropriate file.  The header needs to be fixed to
        reflect the changes to the output header from the Andor file.  Because
        another helper file will do the cleaning and background subtraction,
        those are no longer part of this init.  This also turns all wavelengths
        from nm (NIR ones) or cm-1 (THz ones) into eV.
        
        Input:
        fname = file name of the hsg spectrum from CCD superclass
        
        Internal:
        self.fname = the filename
        self.parameters = string with all the relevant experimental perameters
        self.description = the description we added to the file as the data
                           was being taken
        self.proc_data = processed data that has gone is frequency vs counts/pulse
        self.dark_stdev = the standard deviation of the dark noise taken from
                          the background file when data was taken (I hope).  It
                          is divided by the number of FEL pulses
        self.addenda = the list of things that have been added to the file, in
                       form of [constant, *spectra_added]
        self.subtrahenda = the list of spectra that have been subtracted from
                           the file.  Constant subtraction is dealt with with
                           self.addenda
        """
<<<<<<< HEAD
        super(HighSidebandCCD, self).__init__(fname)
=======
        super(HighSidebandCCD, self).__init__(fname, spectrometer_offset=None)
>>>>>>> 265ae392

        self.proc_data = np.array(self.ccd_data) # Does this work the way I want it to?
        self.proc_data[:, 1] = self.proc_data[:, 1] / self.parameters['fel_pulses']

        self.parameters["nir_freq"] = 1239.84 / float(self.parameters["nir_lambda"])
        self.parameters["thz_freq"] = 0.000123984 * float(self.parameters["fel_lambda"])
        self.parameters["nir_power"] = float(self.parameters["nir_power"])
        self.parameters["thz_power"] = float(self.parameters["fel_power"])

        # Need to do this next line AFTER adding all the spectra together

        
<<<<<<< HEAD
        self.dark_stdev = self.parameters["background_darkcount_std"] / self.parameters['fel_pulses'] 
        # I think this error stuff is working now

=======
        self.dark_stdev = np.sqrt(2) * self.parameters["background_darkcount_std"] / self.parameters['fel_pulses'] 
        # The square root of two is there to deal with the fact that the darkcount_std
        # comes from only the background image, whereas the data is signal - bg, 
        # so the std devs must add in quadrature (and they should be equal).
        # I think this error stuff is working now
        self.parameters["noise_floor"] = 3*self.dark_stdev # 3.4 is a good cutoff for SB candidates
>>>>>>> 265ae392
        
        self.addenda = self.parameters['addenda']
        self.subtrahenda = self.parameters['subtrahenda']
        #self.sb_results = None

    def __add__(self, other):
        """
        Add together the image data from self.proc_data, or add a constant to 
        that np.array.  It will then combine the addenda and subtrahenda lists,
        as well as add the fel_pulses together.

        Input:
        self = CCD-like object
        other = int, float or CCD object

        Internal:
        ret.proc_data = the self.proc_data + other(.proc_data)
        ret.addenda = combination of two input addenda lists
        """
        ret = copy.deepcopy(self)

        # Add a constant offset to the data
        if type(other) in (int, float):
            ret.proc_data[:, 1] = self.proc_data[:, 1] + other 
            ret.addenda[0] = ret.addenda[0] + other
        
        # or add the data of two hsg_spectra together
        else:
            if np.isclose(ret.parameters['center_lambda'], other.parameters['center_lambda']):
                ret.proc_data[:, 1] = self.proc_data[:, 1] + other.proc_data[:, 1] 
                ret.addenda[0] = ret.addenda[0] + other.addenda[0]
                ret.addenda.extend(other.addenda[1:])
                ret.subtrahenda.extend(other.subtrahenda)
                ret.parameters['fel_pulses'] += other.parameters['fel_pulses']
            else:
                raise Exception('Source: Spectrum.__add__:\nThese are not from the same grating settings')
        return ret

    def __sub__(self, other):
        """
        This subtracts constants or other data sets between self.proc_data.  I 
        think it even keeps track of what data sets are in the file and how 
        they got there.

        See how __add__ works for more information.
        """
        ret = copy.deepcopy(self)
        
        # Subtract a constant offset to the data
        if type(other) in (int, float):
            ret.proc_data[:,1] = self.proc_data[:,1] - other # Need to choose a name
            ret.addenda[0] = ret.addenda[0] - other
            
        # Subtract the data of two hsg_spectra from each other
        else:
            if np.isclose(ret.proc_data[0,0], other.proc_data[0,0]):
                ret.proc_data[:,1] = self.proc_data[:,1] - other.proc_data[:,1]
                ret.subtrahenda.extend(other.addenda[1:])
                ret.addenda.extend(other.subtrahenda)
            else:
                raise Exception('Source: Spectrum.__sub__:\nThese are not from the same grating settings')
        return ret

    def add_std_error(self, std_errors):
        """
        This adds a numpy array of standard errors to the self.proc_data array.
        It's actually just an append_column method, but there's no reason for 
        that (I think)

        Input:
        std_errors = 1600x1 array that includes the standard error for every 
                     individual point

        Internal:
        self.proc_data = 1600x3 array that has [photon energy, signal, error]
        """
        try:
            self.proc_data = np.hstack((self.proc_data, std_errors.reshape((1600, 1))))
        except:
            print "Spectrum.add_std_error fucked up.  What's wrong?"
            print std_errors.shape
    
    def calc_approx_sb_order(self, test_nir_freq):
        """
        This simple method will simply return a float approximating the order
        of the frequency input.  We need this because the CCD wavelength 
        calibration is not even close to perfect.  And it shifts by half a nm 
        sometimes.

        Input: 
        test_nir_freq = NIR frequency that we're guessing the order for

        Returns:
        approx_order = the approximate sideband order of the test frequency
        """
        nir_freq = self.parameters['nir_freq']
        thz_freq = self.parameters['thz_freq']
        approx_order = (test_nir_freq - nir_freq) / thz_freq
        return approx_order
    
    def image_normalize(self, num_images):
        """
        This method will divide the proc_data by the number of images that were
        used in the hsg_sum_spectra function.  The proc_data array contains CCD
        signal per FEL pulse already.  

        Input:
        num_images = number of images proc_data came from

        Internal:
        self.proc_data = normalizes the data and error columns to be signal/pulse
                         again
        """
        self.proc_data[:, 1] = self.proc_data[:, 1] / num_images
        self.proc_data[:, 2] = self.proc_data[:, 2] / num_images
    
    def guess_sidebands(self, cutoff=4, verbose=False):
        """
        Finds the locations of all the sidebands in the proc_data array to be 
        able to seed the fitting method.  This works by finding the maximum data
        value in the array and guessing what sideband it is.  It creates an array
        that includes this information.  It will then step down, initially by one
        THz frequency, then by twos after it hasn't found any odd ones.  It then
        goes up from the max and finds everything above in much the same way.

        Input:
        cutoff = signal-to-noise threshold to count a sideband candidate.

        Internal:
        self.sb_list = List of all of the orders the method found
        self.sb_index = index of all of the peaks of the sidebands
        self.sb_guess = three-part list including the frequency, amplitude and
                        error guesses for each sideband
        """
        x_axis = np.array(self.proc_data[:, 0])
        y_axis = np.array(self.proc_data[:, 1])
        error = np.array(self.proc_data[:, 2])
        
        min_sb = int(self.calc_approx_sb_order(x_axis[0])) + 1
        max_sb = int(self.calc_approx_sb_order(x_axis[-1]))
        
        nir_freq = self.parameters["nir_freq"]
        thz_freq = self.parameters["thz_freq"]
        
        # Find max strength sideband and it's order
        global_max = np.argmax(y_axis)
        order_init = int(round(self.calc_approx_sb_order(x_axis[global_max])))

<<<<<<< HEAD
        check_y = y_axis[global_max - 15:global_max + 15]
=======
        if global_max < 15:
            check_y = y_axis[:global_max + 15]
        elif global_max > 1585:
            check_y = y_axis[global_max - 15:]
        else:
            check_y = y_axis[global_max - 15:global_max + 15]
        
>>>>>>> 265ae392
        check_max_area = np.sum(y_axis[global_max - 1:global_max + 2])
        check_ave = np.mean(check_y)
        check_stdev = np.std(check_y)

        check_ratio = (check_max_area - 3 * check_ave) / check_stdev
        
        
        if verbose:
<<<<<<< HEAD
            print "Global max checking:", check_y
=======
            print "\nI'm checking", self.fname, "\n"
            print "Global max checking:", global_max, check_y
>>>>>>> 265ae392
            print "\ncheck_max_area is", check_max_area
            print "check_ave is", check_ave
            print "check_stdev is", check_stdev
            print "check_ratio is", check_ratio

        if check_ratio > cutoff:
            self.sb_list = [order_init]
            self.sb_index = [global_max]
            sb_freq_guess = [x_axis[global_max]]
            sb_amp_guess = [y_axis[global_max]]
            sb_error_est = [np.sqrt(sum([i**2 for i in error[global_max - 1:global_max + 2]])) / (check_max_area - 3 * check_ave)]
        else:
            print "There are no sidebands in", self.fname
            assert False
        
        
        # Look for lower order sidebands
        if verbose:
            print "Now I'll look for sidebands with frequency less than", sb_freq_guess
        last_sb = sb_freq_guess[0]
        index_guess = global_max
        consecutive_null_sb = 0
        consecutive_null_odd = 0
        no_more_odds = False
        break_condition = False
        for order in xrange(order_init - 1, min_sb - 1, -1):
            if no_more_odds == True and order % 2 == 1:
                last_sb = last_sb - thz_freq
                if verbose:
                    print "I skipped", order
                continue
            lo_freq_bound = last_sb - thz_freq * (1 + 0.22) # Not sure what to do about these
            hi_freq_bound = last_sb - thz_freq * (1 - 0.22)

            start_index = False
            end_index = False
            if verbose:
                print "\nSideband", order, "\n"
                print "The low frequency bound is", lo_freq_bound
                print "The high frequency bound is", hi_freq_bound
            for i in xrange(index_guess, 0, -1):
                if end_index == False and i == 1:
                    break_condition = True
                    break
                if end_index == False and x_axis[i] < hi_freq_bound:
                    #print "end_index is", i
                    end_index = i
                elif i == 1:
                    start_index = 0
                    #print "hit end of data, start_index is 0"
                elif start_index == False and x_axis[i] < lo_freq_bound:
                    start_index = i
                    #print "start_index is", i
                    index_guess = i
                    break
            
            if break_condition:
                break
            check_y = y_axis[start_index:end_index]

            #check_max = check_y.max()
            #print "check_max is", check_max
            check_max_index = np.argmax(check_y) # This assumes that two floats won't be identical
            check_max_area = np.sum(check_y[check_max_index - 1:check_max_index + 2])
            check_ave = np.mean(check_y)
            check_stdev = np.std(check_y)
            check_ratio = (check_max_area - 3 * check_ave) / check_stdev

            if verbose:
                print "check_y is", check_y
                print "\ncheck_max_area is", check_max_area
                print "check_ave is", check_ave
                print "check_stdev is", check_stdev
                print "check_ratio is", check_ratio
            
            if check_ratio > cutoff:
                found_index = check_max_index + start_index
                self.sb_index.append(found_index)
                last_sb = x_axis[found_index]
                
                if verbose:
                    print "I just found", last_sb
                
                sb_freq_guess.append(x_axis[found_index])
                sb_amp_guess.append(check_max_area - 3 * check_ave)
                error_est = np.sqrt(sum([i**2 for i in error[found_index - 1:found_index + 2]])) / (check_max_area - 3 * check_ave)
                if verbose:
                    print "My error estimate is:", error_est
                sb_error_est.append(error_est)
                self.sb_list.append(order)
                consecutive_null_sb = 0
                if order % 2 == 1:
                    consecutive_null_odd = 0
            else:
                #print "I could not find sideband with order", order
                last_sb = last_sb - thz_freq
                consecutive_null_sb += 1
                if order % 2 == 1:
                    consecutive_null_odd += 1
            if consecutive_null_odd == 1 and no_more_odds == False:
                #print "I'm done looking for odd sidebands"
                no_more_odds = True
            if consecutive_null_sb == 2:
                #print "I can't find any more sidebands"
                break  
        
        # Look for higher sidebands
        
        last_sb = sb_freq_guess[0]
        index_guess = global_max
        consecutive_null_sb = 0
        consecutive_null_odd = 0
        no_more_odds = False
        break_condition = False
        for order in xrange(order_init + 1, max_sb + 1):
            if no_more_odds == True and order % 2 == 1:
                last_sb = last_sb + thz_freq
                continue
<<<<<<< HEAD
            window_size = 0.22 + 0.0006 * last_sb
=======
            window_size = 0.25 + 0.0004 * order # used to be last_sb?
>>>>>>> 265ae392
            lo_freq_bound = last_sb + thz_freq * (1 - window_size) # Not sure what to do about these
            hi_freq_bound = last_sb + thz_freq * (1 + window_size)
            start_index = False
            end_index = False

            if verbose:
<<<<<<< HEAD
                print "\nSideband", order, "\n"            
=======
                print "\nSideband", order, "\n"
                print "lower bound", lo_freq_bound
                print "upper bound", hi_freq_bound ,"\n"        
>>>>>>> 265ae392
            for i in xrange(index_guess, 1600):
                if start_index == False and i == 1599:
                    #print "I'm all out of space, captain!"
                    break_condition = True
                    break
                elif start_index == False and x_axis[i] > lo_freq_bound:
                    #print "start_index is", i
                    start_index = i
                elif i == 1599:
                    end_index = 1599
                    #print "hit end of data, end_index is 1599"
                elif end_index == False and x_axis[i] > hi_freq_bound:
                    end_index = i
                    #print "end_index is", i
                    index_guess = i
                    break
            if break_condition:
                break
            check_y = y_axis[start_index:end_index]

            #check_max = check_y.max()
            #print "check_max is", check_max
            check_max_index = np.argmax(check_y) # This assumes that two floats won't be identical
            check_max_area = np.sum(check_y[check_max_index - 1:check_max_index + 2])
            check_ave = np.mean(check_y)
            check_stdev = np.std(check_y)
            check_ratio = (check_max_area - 3 * check_ave) / check_stdev

            if verbose:
                print "check_y is", check_y
                print "\ncheck_max_area is", check_max_area
                print "check_ave is", check_ave
                print "check_stdev is", check_stdev
                print "check_ratio is", check_ratio
            
            if check_ratio > cutoff:
                found_index = check_max_index + start_index
                self.sb_index.append(found_index)
                last_sb = x_axis[found_index]
                
                if verbose:
                    print "I just found", last_sb
                
                sb_freq_guess.append(x_axis[found_index])
                sb_amp_guess.append(check_max_area - 3 * check_ave)
                error_est = np.sqrt(sum([i**2 for i in error[found_index - 1:found_index + 2]])) / (check_max_area - 3 * check_ave)
                if verbose:
                    print "My error estimate is:", error_est
                sb_error_est.append(error_est)
                self.sb_list.append(order)
                consecutive_null_sb = 0
                if order % 2 == 1:
                    consecutive_null_odd = 0
            else:
                #print "I could not find sideband with order", order
                last_sb = last_sb + thz_freq
                consecutive_null_sb += 1
                if order % 2 == 1:
                    consecutive_null_odd += 1
            if consecutive_null_odd == 1 and no_more_odds == False:
                #print "I'm done looking for odd sidebands"
                no_more_odds = True
            if consecutive_null_sb == 2:
                #print "I can't find any more sidebands"
                break  
        
        if verbose:
            print "I found these sidebands:", self.sb_list
        self.sb_guess = np.array([np.asarray(sb_freq_guess), np.asarray(sb_amp_guess), np.asarray(sb_error_est)]).T

    def fit_sidebands(self, plot=False, verbose=False):
        """
        This takes self.sb_guess and fits to each maxima to get the details of
        each sideband.  It's really ugly, but it works.  The error of the 
        sideband area is approximated from the data, not the curve fit.  All
        else is from the curve fit.
        
        Inputs:
        plot = if you want to plot the fits on the same plot as before
        
        Temporary stuff:
        sb_fits = holder of the fitting results until all spectra have been fit
        
        Attributes created:
        self.sb_results = the money maker
        self.full_dict = a dictionary similar to sb_results, but now the keys 
                         are the sideband orders
        """
        #print "Trying to fit these"
        sb_fits = []
        for elem, num in enumerate(self.sb_index): # Have to do this because guess_sidebands 
                                                   # doesn't out put data in the most optimized way
<<<<<<< HEAD
            data_temp = self.proc_data[self.sb_index[elem] - 30:self.sb_index[elem] + 30, :]
            width_guess = 0.0001 + 0.00001*self.sb_list[elem] # so the width guess gets wider as order goes up
            p0 = [self.sb_guess[elem, 0], self.sb_guess[elem, 1] * width_guess, width_guess, 1.0]
=======
            if self.sb_index[elem] < 30:
                data_temp = self.proc_data[:self.sb_index[elem] + 30, :]
            elif (1600 - self.sb_index[elem]) < 30:
                data_temp = self.proc_data[self.sb_index[elem] - 30:, :]
            else:
                data_temp = self.proc_data[self.sb_index[elem] - 30:self.sb_index[elem] + 30, :]
            width_guess = 0.0001 + 0.000001*self.sb_list[elem] # so the width guess gets wider as order goes up
            p0 = [self.sb_guess[elem, 0], self.sb_guess[elem, 1] * width_guess, width_guess, 0.1]
>>>>>>> 265ae392
            #print "Let's fit this shit!"
            if verbose:
                print "number:", elem, num
                #print "data_temp:", data_temp
                print "p0:", p0
            if plot:
                plt.figure('CCD data')
                linewidth = 3
                x_vals = np.linspace(data_temp[0, 0], data_temp[-1, 0], num=500)
                if elem!=0:
                    try:
                        plt.plot(x_vals, gauss(x_vals, *p0), 
                                 plt.gca().get_lines()[-1].get_color()+'--' # I don't really know. Mostly
                                                             # just looked around at what functions
                                                             # matplotlib has...
                                 , linewidth = linewidth)
                    except: # to prevent weird mac issues with the matplotlib things?
                        plt.plot(x_vals, gauss(x_vals, *p0), '--', linewidth=linewidth)
                                     
                else:
                    plt.plot(x_vals, gauss(x_vals, *p0), '--', linewidth=linewidth)

            try:
                if verbose:
                    print "I'm going to try to fit", self.sb_list[elem]
                coeff, var_list = curve_fit(gauss, data_temp[:, 0], data_temp[:, 1], p0=p0)
                if verbose:
                    print "the fit worked"
                coeff[1] = abs(coeff[1])
                coeff[2] = abs(coeff[2]) # The linewidth shouldn't be negative
                if verbose:
                    print "coeffs:", coeff
                    print "sigma for {}: {}".format(self.sb_list[elem], coeff[2])
                if 10e-4 > coeff[2] > 10e-6:
                    sb_fits.append(np.hstack((self.sb_list[elem], coeff, np.sqrt(np.diag(var_list)))))
                    sb_fits[-1][6] = self.sb_guess[elem, 2] * sb_fits[-1][2] # the var_list wasn't approximating the error well enough, even when using sigma and absoluteSigma
                    # And had to scale by the area?
                if plot:
                    linewidth = 5
                    x_vals = np.linspace(data_temp[0, 0], data_temp[-1, 0], num=500)
                    if elem!=0:
                        try:
                            plt.plot(x_vals, gauss(x_vals, *coeff), 
                                     plt.gca().get_lines()[-1].get_color()+'--' # I don't really know. Mostly
                                                                 # just looked around at what functions
                                                                 # matplotlib has...
                                     , linewidth = linewidth)
                        except: # to prevent weird mac issues with the matplotlib things?
                            plt.plot(x_vals, gauss(x_vals, *coeff), '--', linewidth=linewidth)
                                         
                    else:
                        plt.plot(x_vals, gauss(x_vals, *coeff), '--', linewidth=linewidth)
            except:
                print "I couldn't fit", elem
                print "It's sideband", num
                print "In file", self.fname
                self.sb_list[elem] = None
        sb_fits_temp = np.asarray(sb_fits)
        reorder = [0, 1, 5, 2, 6, 3, 7, 4, 8]
        try:
            sb_fits = sb_fits_temp[:, reorder]
        except:
            print "The file is:", self.fname
            print "\n!!!!!\nSHIT WENT WRONG\n!!!!!\n"
                
        # Going to label the appropriate row with the sideband
        self.sb_list = sorted(list([x for x in self.sb_list if x is not None]))
        sb_names = np.vstack(self.sb_list)

        sorter = np.argsort(sb_fits[:, 0])
        
        self.sb_results = np.array(sb_fits[sorter, :7])
        if verbose:
            print "sb_names:", sb_names
            print "sb_fits:", sb_fits
            print "sb_results:", self.sb_results
        self.full_dict = {}
        for sb in self.sb_results:
            self.full_dict[sb[0]] = np.asarray(sb[1:])
        
    def save_processing(self, file_name, folder_str, marker='', index=''):
        """
        This will save all of the self.proc_data and the results from the 
        fitting of this individual file.
        
        Inputs:
        file_name = the beginning of the file name to be saved
        folder_str = the location of the folder where the file will be saved, 
                     will create the folder, if necessary.
        marker = I...I don't know what this was originally for
        index = used to keep these files from overwriting themselves when in a
                list
        
        Outputs:
        Two files, one that is self.proc_data, the other is self.sb_results
        """
        try:
            os.mkdir(folder_str)
        except OSError, e:
            if e.errno == errno.EEXIST:
                pass
            else:
                raise
        temp = np.array(self.sb_results)
        
<<<<<<< HEAD
        area = np.array([temp[:, 3] / temp[:, 5]])
        temp[:, 5:7] = temp[:, 5:7] * 1000 # For meV linewidths
        print "sb_results", self.sb_results.shape
        print "area", area.shape
        save_results = np.hstack((temp, area.T))
=======
        ampli = np.array([temp[:, 3] / temp[:, 5]]) # But [:, 3] is already area?
                                                    # (The old name was area)
                                                    # I think it must be amplitude
        temp[:, 5:7] = temp[:, 5:7] * 1000 # For meV linewidths
        print "sb_results", self.sb_results.shape
        print "ampli", ampli.shape
        save_results = np.hstack((temp, ampli.T))
>>>>>>> 265ae392
        
        
        spectra_fname = file_name + '_' + marker + '_' + str(index) + '.txt'
        fit_fname = file_name + '_' + marker + '_' + str(index) + '_fits.txt'
        self.save_name = spectra_fname
        
        self.parameters['addenda'] = self.addenda
        self.parameters['subtrahenda'] = self.subtrahenda
        try:
            parameter_str = json.dumps(self.parameters, sort_keys=True)
        except:
            print "Source: EMCCD_image.save_images\nJSON FAILED"
            print "Here is the dictionary that broke JSON:\n", self.parameters
            return

        origin_import_spec = '\nNIR frequency,Signal,Standard error\neV,arb. u.,arb. u.'
        spec_header = '#' + parameter_str + '\n#' + self.description[:-2] + origin_import_spec
        
<<<<<<< HEAD
        origin_import_fits = '\nSideband,Center energy,error,Sideband strength,error,Linewidth,error,Area\norder,eV,,arb. u.,,meV,,arb. u.\n' + marker
=======
        origin_import_fits = '\nSideband,Center energy,error,Sideband strength,error,Linewidth,error,Amplitude\norder,eV,,arb. u.,,meV,,arb. u.\n' + marker
>>>>>>> 265ae392
        fits_header = '#' + parameter_str + '\n#' + self.description[:-2] + origin_import_fits
        
        np.savetxt(os.path.join(folder_str, spectra_fname), self.proc_data, delimiter=',',
                   header=spec_header, comments='', fmt='%0.6e')
        np.savetxt(os.path.join(folder_str, fit_fname), save_results, delimiter=',',
                   header=fits_header, comments='', fmt='%0.6e')

        print "Save image.\nDirectory: {}".format(os.path.join(folder_str, spectra_fname))

class PMT(object):
    def __init__(self, folder_path):
        """
        Initializes a SPEX spectrum.  It'll open a folder, and bring in all of
        the individual sidebands into this object. To work, all the individual
        sidebands need to be in that folder, not in separate folders
        
        attributes:
            self.parameters - dictionary of important experimental parameters
            self.description - string of the description of the file(s)
            self.sb_dict - keys are sideband order, values are PMT data arrays
            self.sb_list - sorted
        """
        print "This started"
        self.folder_path = folder_path
        self.file_list = glob.glob(os.path.join(folder_path, '*ata0.txt'))
        
        # in __main__.py, look for the method "genSaveHeader"
        #                 look for method "initSettings" to see what parameters are saved
        f = open(self.file_list[0],'rU')
        throw_away = f.readline() # Just need to get things down to the next line
        parameters_str = f.readline()
        self.parameters = json.loads(parameters_str[1:])
        self.description = ''
        read_description = True
        while read_description:
            line = f.readline()
            if line[0] == '#':
                self.description += line[1:]
            else:
                read_description = False
<<<<<<< HEAD
        
        for sb_file in file_list:
            f = open(sb_file, 'rU')
            sb_num = int(f.readline().split(' ')[-1])
            print "Sideband number is", sb_num
            f.close()
            raw_temp = np.genfromtxt(sb_file, comments='#')#, delimiter=',') 
            # Hopefully saving will be comma delimited soon!
            frequencies = set(raw_temp[:, 0])
            fire_condition = np.mean(raw_temp[:, 2]) / 2 # Say FEL fired if the 
                                                         # cavity dump signal is
                                                         # more than half the mean 
                                                         # of the cavity dump signal
            print "The fire condition is", fire_condition
            temp = None
            for freq in frequencies:
                data_temp = np.array([])
                for raw_point in raw_temp:
                    if raw_point[0] == freq and raw_point[2] > fire_condition:
                        #print "I'm going to add this", raw_point[0], raw_point[3]
                        data_temp = np.hstack((data_temp, raw_point[3])) # I don't know why hstack works here and not concatenate
                print "The data temp is", data_temp
                print len(data_temp)
                try:
                    temp = np.vstack((temp, np.array([freq, np.mean(data_temp), np.std(data_temp) / np.sqrt(len(data_temp))])))
                except:
                    temp = np.array([freq, np.mean(data_temp), np.std(data_temp) / np.sqrt(len(data_temp))])
            temp[:, 0] = temp[:, 0] / 8065.6 # turn NIR freq into eV
            temp = temp[temp[:, 0].argsort()]
            self.sb_dict[sb_num] = np.array(temp)
        
        self.sb_list = sorted(self.sb_dict.keys())
=======
>>>>>>> 265ae392
    
class HighSidebandPMT(PMT):
    def __init__(self, folder_path, verbose=False):
        """
        Initializes a SPEX spectrum.  It'll open a folder, and bring in all of
        the individual sidebands into this object. To work, all the individual
        sidebands need to be in that folder, not in separate folders
        
        attributes:
            self.parameters - dictionary of important experimental parameters
            self.description - string of the description of the file(s)
            self.sb_dict - keys are sideband order, values are PMT data arrays
            self.sb_list - sorted
        """
        super(HighSidebandPMT, self).__init__(folder_path)
        self.sb_dict = {}
        for sb_file in self.file_list:
            f = open(sb_file, 'rU')
            sb_num = int(f.readline().split(' ')[-1])
            if verbose:
                print "Sideband number is", sb_num
            f.close()
            raw_temp = np.genfromtxt(sb_file, comments='#')#, delimiter=',') 
            # Hopefully saving will be comma delimited soon!
<<<<<<< HEAD
            frequencies = set(raw_temp[:, 0])
            fire_condition = np.mean(raw_temp[:, 2]) / 2 # Say FEL fired if the 
                                                         # cavity dump signal is
                                                         # more than half the mean 
                                                         #of the cavity dump signal
            print "The fire condition is", fire_condition
=======
            frequencies = sorted(list(set(raw_temp[:, 0])))
            self.spacing = abs((frequencies[1] - frequencies[0]))
            fire_condition = np.mean(raw_temp[:, 2]) / 2 # Say FEL fired if the 
                                                         # cavity dump signal is
                                                         # more than half the mean 
                                                         # of the cavity dump signal
            if verbose:
                print "The fire condition is", fire_condition
>>>>>>> 265ae392
            temp = None
            for freq in frequencies:
                data_temp = np.array([])
                for raw_point in raw_temp:
                    if raw_point[0] == freq and raw_point[2] > fire_condition:
                        #print "I'm going to add this", raw_point[0], raw_point[3]
<<<<<<< HEAD
                        data_temp = np.hstack((data_temp, raw_point[3])) 
                                    # I don't know why hstack works here and not concatenate
                print "The data temp is", data_temp
                print len(data_temp)
=======
                        data_temp = np.hstack((data_temp, raw_point[3])) # I don't know why hstack works here and not concatenate
                if verbose:
                    print "The data temp is", data_temp
>>>>>>> 265ae392
                try:
                    temp = np.vstack((temp, np.array([freq, np.mean(data_temp), np.std(data_temp) / np.sqrt(len(data_temp))])))
                except:
                    temp = np.array([freq, np.mean(data_temp), np.std(data_temp) / np.sqrt(len(data_temp))])
            temp[:, 0] = temp[:, 0] / 8065.6 # turn NIR freq into eV
            temp = temp[temp[:, 0].argsort()]
            self.sb_dict[sb_num] = np.array(temp)
        
        self.sb_list = sorted(self.sb_dict.keys())
    
    def laser_line(self):
        """
        This method is designed to scale everything in the PMT to the conversion
        efficiency based on our measurement of the laser line with a fixed 
        attenuation.
        """
        three_sisters = 0.0004 # approximate measured attenuation at 12525 cm-1
        if 0 not in self.sb_list:
            self.parameters['normalized?'] = False
            return
        else:
            self.parameters['normalized?'] = True
            # The following is a temporary fix
            self.full_dict[0][2:4] = self.full_dict[0][2:4] / three_sisters
            laser_index = int(np.where(self.sb_results[:, 0] == 0)[0])
            self.sb_results[laser_index, 3:5] = self.sb_results[laser_index, 3:5] / three_sisters
            # End temporary fix
            print "\n!!!\nTHIS DOES NOT HANDLE ERROR CORRECTLY\n!!!\n"
            #print "laser line", self.full_dict[0]
            #print "laser line results", self.sb_results[10]
            laser_factor = self.full_dict[0][2]
            print "Laser factor", laser_factor
            for sideband in self.full_dict.values():
                sideband[2] = sideband[2] / laser_factor
                sideband[3] = sideband[3] / laser_factor
            for sideband in self.sb_results:
                sideband[3] = sideband[3] / laser_factor
                sideband[4] = sideband[4] / laser_factor
            print "laser line", self.full_dict[0]
            print "laser line results", self.sb_results[10]

    def integrate_sidebands(self, verbose=False):
        """
        This method will integrate the sidebands to find their strengths, and then
        use a magic number to get the width, since they are currently so utterly
        undersampled for fitting.
        """
        self.full_dict = {}
        for sideband in self.sb_dict.items():
            index = np.argmax(sideband[1][:, 1])
            nir_frequency = sideband[1][index, 0]
            area = np.trapz(np.nan_to_num(sideband[1][:, 1]), sideband[1][:, 0])
            error = np.sqrt(np.sum(np.nan_to_num(sideband[1][:, 2])**2)) / 8065.6 # Divide by the step size?
            print "order", sideband[0]
            print "area", area
            print "error", error
            details = np.array([sideband[0], nir_frequency, 1/8065.6, area, error, 2/8065.6, 1/8065.6])
            if area < 0:
                continue
            try:
                self.sb_results = np.vstack((self.sb_results, details))
            except:
                self.sb_results = np.array(details)
            self.full_dict[sideband[0]] = details[1:]
        self.sb_results = self.sb_results[self.sb_results[:, 0].argsort()]
        

    def fit_sidebands(self, plot=False, verbose=False):
        """
        This method will fit a gaussian to each of the sidebands provided in 
        the self.sb_dict and make a list just like in the EMCCD version.  It 
        will also use the standard error of the integral of the PMT peak as the
        error of the gaussian area instead of that element from the covariance
        matrix.  Seems more legit.  
        
        attributes:
        self.sb_results: the numpy array that contains all of the fit info just
                         like it does in the CCD class.
        self.full_dict = A dictionary version of self.sb_results
        """
        sb_fits = {}
        for sideband in self.sb_dict.items():
            if verbose:
                print "Sideband number", sideband[0]
<<<<<<< HEAD
            index = np.argmax(sideband[1][:, 1])
            nir_frequency = sideband[1][index, 0]
            peak = sideband[1][index, 1]
            width_guess = 0.0003 # Yep, another magic number
            p0 = [nir_frequency, peak * width_guess, width_guess, 0.00001]
            if verbose:
                print "p0:", p0
            try: 
                coeff, var_list = curve_fit(gauss, sideband[1][:, 0], sideband[1][:, 1], p0=p0)
=======
                print "Sideband data:\n", sideband[1]
            index = np.argmax(sideband[1][:, 1])
            nir_frequency = sideband[1][index, 0]
            peak = sideband[1][index, 1]
            width_guess = 0.0001 # Yep, another magic number
            p0 = [nir_frequency, peak * width_guess, width_guess, 0.00001]
            
            if verbose:
                x_vals = np.linspace(np.amin(sideband[1][:, 0]), np.amax(sideband[1][:, 0]), num=50)
                plt.plot(x_vals, gauss(x_vals, *p0))
                print "p0:", p0
            try: 
                coeff, var_list = curve_fit(gauss, sideband[1][:, 0], sideband[1][:, 1], sigma=sideband[1][:, 2], p0=p0)
>>>>>>> 265ae392
                coeff[1] = abs(coeff[1])
                coeff[2] = abs(coeff[2])
                if verbose:
                    print "coeffs:", coeff
<<<<<<< HEAD
                if np.sqrt(np.diag(var_list))[0] < 0.001: # The error on where the sideband is should be small
=======
                    print "stdevs:", np.sqrt(np.diag(var_list))
                    print "integral", np.trapz(sideband[1][:, 1], sideband[1][:, 0])
                if np.sqrt(np.diag(var_list))[0] / coeff[0] < 0.5: # The error on where the sideband is should be small
>>>>>>> 265ae392
                    sb_fits[sideband[0]] = np.concatenate((np.array([sideband[0]]), coeff, np.sqrt(np.diag(var_list))))
                    #print "error then:", sb_fits[sideband[0]][6]
                    relative_error = np.sqrt(sum([x**2 for x in sideband[1][index - 1:index + 2, 2]])) / np.sum(sideband[1][index - 1:index + 2, 1])
                    if verbose:
                        print "relative error:", relative_error
                    sb_fits[sideband[0]][6] = coeff[1] * relative_error
                    #print "error now:", sb_fits[sideband[0]][6]                
                    if plot:
                        x_vals = np.linspace(np.amin(sideband[1][:, 0]), np.amax(sideband[1][:, 0]), num=50)
                        plt.plot(x_vals, gauss(x_vals, *coeff))
                        #plt.plot(x_vals, gauss(x_vals, *p0))
                else:
                    print "what happened?"
            except:
                print "God damn it, Leroy.\nYou couldn't fit this."
                sb_fits[sideband[0]] = None
            
        for result in sorted(sb_fits.keys()):
            try:
                self.sb_results = np.vstack((self.sb_results, sb_fits[result]))
            except:
                self.sb_results = np.array(sb_fits[result])

        self.sb_results = self.sb_results[:, [0, 1, 5, 2, 6, 3, 7, 4, 8]]
        self.sb_results = self.sb_results[:, :7]
        if verbose:
<<<<<<< HEAD
            print "And the results, please:", self.sb_results
=======
            print "And the results, please:\n", self.sb_results
>>>>>>> 265ae392

        self.full_dict = {}
        for sb in self.sb_results:
            self.full_dict[sb[0]] = np.asarray(sb[1:])
    
    def save_processing(self, file_name, folder_str, marker='', index=''):
        """
        This will save all of the self.proc_data and the results from the 
        fitting of this individual file.
        
        Inputs:
        file_name = the beginning of the file name to be saved
        folder_str = the location of the folder where the file will be saved, 
                     will create the folder, if necessary.
        marker = I...I don't know what this was originally for
        index = used to keep these files from overwriting themselves when in a
                list
        
        Outputs:
        Two files, one that is self.proc_data, the other is self.sb_results
        """
        try:
            os.mkdir(folder_str)
        except OSError, e:
            if e.errno == errno.EEXIST:
                pass
            else:
                raise
        
        spectra_fname = file_name + '_' + marker + '_' + str(index) + '.txt'
        fit_fname = file_name + '_' + marker + '_' + str(index) + '_fits.txt'
        self.save_name = spectra_fname
        
        try:
            parameter_str = json.dumps(self.parameters, sort_keys=True)
        except:
            print "Source: PMT.save_images\nJSON FAILED"
            print "Here is the dictionary that broke JSON:\n", self.parameters
            return

        origin_import_spec = '\nNIR frequency,Signal,Standard error\neV,arb. u.,arb. u.'
        spec_header = '#' + parameter_str + '\n#' + self.description[:-2] + origin_import_spec
        
        origin_import_fits = '\nCenter energy,error,Amplitude,error,Linewidth,error\neV,,arb. u.,,eV,,\n,,'# + marker
        fits_header = '#' + parameter_str + '\n#' + self.description[:-2] + origin_import_fits
        
        for sideband in sorted(self.sb_dict.keys()):
            try:
                complete = np.vstack((complete, self.sb_dict[sideband]))
            except:
                complete = np.array(self.sb_dict[sideband])
        
        np.savetxt(os.path.join(folder_str, spectra_fname), complete, delimiter=',',
                   header=spec_header, comments='', fmt='%0.6e')
<<<<<<< HEAD
        np.savetxt(os.path.join(folder_str, fit_fname), self.sb_results, delimiter=',',
                   header=fits_header, comments='', fmt='%0.6e')

        print "Save image.\nDirectory: {}".format(os.path.join(folder_str, spectra_fname))
=======
        
        np.savetxt(os.path.join(folder_str, fit_fname), self.sb_results, delimiter=',',
                   header=fits_header, comments='', fmt='%0.6e')
        
        print "Saved PMT spectrum.\nDirectory: {}".format(os.path.join(folder_str, spectra_fname))
>>>>>>> 265ae392

class FullSpectrum(object):
    def __init__(self):
        pass

class FullAbsorbance(FullSpectrum):
    """
    I'm imagining this will sew up absorption spectra, but I'm not at all sure
    how to do that at the moment.
    """
    def __init__(self):
        pass

class FullHighSideband(FullSpectrum):
    """
    I'm imagining this class is created with a base CCD file, then gobbles up
    other spectra that belong with it, then grabs the PMT object to normalize
    everything, assuming that PMT object exists.
    """
    def __init__(self, initial_CCD_piece):
        """
        Initialize a full HSG spectrum.  Starts with a single CCD image, then
        adds more on to itself using stitch_hsg_dicts.
        """
        self.fname = initial_CCD_piece.fname
        self.description = initial_CCD_piece.description
        self.sb_results = initial_CCD_piece.sb_results
        self.parameters = initial_CCD_piece.parameters
        self.parameters['files_here'] = [initial_CCD_piece.fname.split('/')[-1]]
        self.full_dict = {}
        for sb in self.sb_results:
            self.full_dict[sb[0]] = np.asarray(sb[1:])

    def add_CCD(self, ccd_object):
        """
        This method will be called by the stitch_hsg_results function to add another
        CCD image to the spectrum.
        """
        if self.parameters["gain"] == ccd_object.parameters["gain"]:
            calc = False
        else:
            print "!!!"
            print "What happened"
            print "!!!"

            calc = True
        self.full_dict = stitch_hsg_dicts(self.full_dict, ccd_object.full_dict, need_ratio=calc)
        self.parameters['files_here'].append(ccd_object.fname.split('/')[-1])

    def add_PMT(self, pmt_object):
        """
        This method will be called by the stitch_hsg_results function to add the PMT
        data to the spectrum.
        """
<<<<<<< HEAD
        self.full_dict = stitch_hsg_dicts(pmt_object.full_dict, self.full_dict)
        self.parameters['files_here'].append(pmt_object.fname.split('/')[-1])
=======
        self.full_dict = stitch_hsg_dicts(pmt_object.full_dict, self.full_dict, need_ratio=True)
        self.parameters['files_here'].append(pmt_object.folder_path.split('/')[-1])
        self.make_results_array()
>>>>>>> 265ae392

    def make_results_array(self):
        """
        The idea behind this method is to create the sb_results array from the 
        finished full_dict dictionary.
        """
        self.sb_results = None
        #print "I'm making the results array:", sorted(self.full_dict.keys())
        for sb in sorted(self.full_dict.keys()):
            #print "Going to add this", sb
            try:
                self.sb_results = np.vstack((self.sb_results, np.hstack((sb, self.full_dict[sb]))))
            except ValueError:
                #print "It didn't exist yet!"
                self.sb_results = np.hstack((sb, self.full_dict[sb]))
        #print "and I made this array:", self.sb_results[:, 0]

    def save_processing(self, file_name, folder_str, marker='', index=''):
        """
        This will save all of the self.proc_data and the results from the 
        fitting of this individual file.
        
        Inputs:
        file_name = the beginning of the file name to be saved
        folder_str = the location of the folder where the file will be saved, 
                     will create the folder, if necessary.
        marker = I...I don't know what this was originally for
        index = used to keep these files from overwriting themselves when in a
                list
        
        Outputs:
        Two files, one that is self.proc_data, the other is self.sb_results
        """
        try:
            os.mkdir(folder_str)
        except OSError, e:
            if e.errno == errno.EEXIST:
                pass
            else:
                raise

        temp = np.array(self.sb_results)
        
<<<<<<< HEAD
        area = np.array([temp[:, 3] / temp[:, 5]])
        temp[:, 5:7] = temp[:, 5:7] * 1000 # For meV linewidths
        print "sb_results", self.sb_results.shape
        print "area", area.shape
        save_results = np.hstack((temp, area.T))
=======
        ampli = np.array([temp[:, 3] / temp[:, 5]]) # I'm pretty sure this is
                                                    # amplitude, not area
        temp[:, 5:7] = temp[:, 5:7] * 1000 # For meV linewidths
        print "sb_results", self.sb_results.shape
        print "ampli", ampli.shape
        save_results = np.hstack((temp, ampli.T))
>>>>>>> 265ae392
        
        #spectra_fname = file_name + '_' + marker + '_' + str(index) + '.txt'
        fit_fname = file_name + '_' + marker + '_' + str(index) + '_full.txt'
        #self.save_name = spectra_fname
        
        #self.parameters['addenda'] = self.addenda
        #self.parameters['subtrahenda'] = self.subtrahenda
        try:
            parameter_str = json.dumps(self.parameters, sort_keys=True)
        except:
            print "Source: EMCCD_image.save_images\nJSON FAILED"
            print "Here is the dictionary that broke JSON:\n", self.parameters
            return

        #origin_import_spec = '\nNIR frequency,Signal,Standard error\neV,arb. u.,arb. u.'
        #spec_header = '#' + parameter_str + '\n#' + self.description[:-2] + origin_import_spec
        
<<<<<<< HEAD
        origin_import_fits = '\nSideband,Center energy,error,Sideband strength,error,Linewidth,error,Area\norder,eV,,arb. u.,,meV,,arb. u.\n' + marker
=======
        origin_import_fits = '\nSideband,Center energy,error,Sideband strength,error,Linewidth,error,Amplitude\norder,eV,,arb. u.,,meV,,arb. u.\n' + marker
>>>>>>> 265ae392
        fits_header = '#' + parameter_str + '\n#' + self.description[:-2] + origin_import_fits
        
        #np.savetxt(os.path.join(folder_str, spectra_fname), self.proc_data, delimiter=',',
        #           header=spec_header, comments='', fmt='%f')
        np.savetxt(os.path.join(folder_str, fit_fname), save_results, delimiter=',',
                   header=fits_header, comments='', fmt='%0.6e')

        print "Save image.\nDirectory: {}".format(os.path.join(folder_str, fit_fname))

####################
# Fitting functions 
####################

def single_triangle(x, *p):
    mu, A, fwhm, y0 = p
    
    if (mu - fwhm) <= x and x < mu:
        return (A / fwhm) * (x - (mu - fwhm)) / fwhm + y0
    elif mu <= x and x < (mu + fwhm):
        return (A / fwhm) * ((mu + fwhm) - x) / fwhm + y0
    else:# (mu + fwhm) <= x:
        return y0

triangle = np.vectorize(single_triangle)

def gauss(x, *p):
    mu, A, sigma, y0 = p
    return (A / sigma) * np.exp(-(x - mu)**2 / (2. * sigma**2)) + y0
    
def lingauss(x, *p):
    mu, A, sigma, y0, m = p
    return (A / sigma) * np.exp(-(x - mu)**2 / (2. * sigma**2)) + y0 + m*x

def lorentzian(x, *p):
    mu, A, gamma, y0 = p
    return (A / np.pi) * (gamma / ((x - mu)**2 + gamma**2)) + y0

def background(x, *p):
    """
    Arbitrary model background data for absorbance FFT
    for the intention of replacing a peak in the FFT
    with the background
    """
    a, b = p
    return a * (1/x)**b

def gaussWithBackground(x, *p):
    pGauss = p[:4]
    a, b = p[4:]
    return gauss(x, *pGauss) + background(x, a, b)

####################
# Collection functions 
####################

def hsg_sum_spectra(object_list):
    """
    This function will add all the things that should be added.  Obvs.  It will
    also calculate the standard error of the mean for every NIR frequency.  The
    standard error is the sum of the dark noise and the "shot" noise.

    Also, remember, we're adding together and averaging the counts per pulse.  
    Hence why we use self.proc_data after it has been divided by the number of 
    fel pulses.  

    object_list: A list of spectrum objects
    """
    print "I'm trying!"
    
    good_list = []
    for index in xrange(len(object_list)):
        dark_var = 0
        num_images = 1
        try:
            temp = object_list.pop(0)
            stderr_holder = np.array(temp.proc_data[:, 1]).reshape((1600, 1))
            # print "Standard error holder shape 1:", stderr_holder.shape
        except Exception as E:
<<<<<<< HEAD
            # print "God damn it, Leroy", E
=======
            # print "God damn it, Leroy"
>>>>>>> 265ae392
            break
        #print "temp has series: {}.\ttemp has cl: {}.\ttemp has series: {}".format(temp.parameters['series'], temp.parameters['center_lambda'], temp.parameters['series'])
        for spec in list(object_list):
            #print "\tspec has series: {}.\tspec has cl: {}.\tspec has fn: {}".format(spec.parameters['series'], spec.parameters['center_lambda'], spec.fname[-16:-13])
            #print "I am trying to add", temp.parameters['FELP'], spec.parameters['FELP']
            if temp.parameters['series'] == spec.parameters['series']:
                if temp.parameters['center_lambda'] == spec.parameters['center_lambda']:
                    temp += spec
                    num_images += 1
                    stderr_holder = np.hstack((stderr_holder, temp.proc_data[:, 1].reshape((1600,1))))
                    #print "Individual dark_stdev:", spec.dark_stdev
                    dark_var += (spec.dark_stdev)**2
                    #print "Standard error holder shape 2:", stderr_holder.shape
                    #print "\t\tadded"
                    #print "I ADDED", temp.parameters['FELP'], spec.parameters['FELP']
                    object_list.remove(spec)
        spec_number = stderr_holder.shape[1]
        std_error = np.sqrt(np.var(stderr_holder, axis=1, dtype=np.float64) + dark_var) / np.sqrt(spec_number) # Checking some sigma stuff from curve_fit
        # This standard error is for every point.  I think it actually overestimates
        # the error at places with no signal because we add the dark variance
        # effectively twice.
        #print "final dark_stdev:", np.sqrt(dark_var)
        temp.add_std_error(std_error)
        temp.image_normalize(num_images)
        temp.parameters["noise_floor"] = 3 * np.sqrt(dark_var) # Because SB candidates are cut off witwh 3.4
        good_list.append(temp)
    return good_list

def hsg_combine_spectra(spectra_list):
    """
    This function is all about smooshing different parts of the same hsg 
    spectrum together.  It takes a list of HighSidebandCCD spectra and turns the
    zeroth spec_step into a FullHighSideband object.  It then uses the function
    stitch_hsg_dicts over and over again for the smooshing.  

    Input:
    spectra_list = list of HighSidebandCCD objects that have sideband spectra
                   larger than the spectrometer can see.

    Returns:
    good_list = A list of FullHighSideband objects that have been combined as 
                much as can be.  
    """
    good_list = []
    spectra_list.sort(key=lambda x: x.parameters["spec_step"])
<<<<<<< HEAD
    for index in xrange(len(spectra_list)):
        try:
            temp = spectra_list.pop(0)
=======

    for elem in spectra_list:
        print "Spec_step is", elem.parameters["spec_step"]
    for index in xrange(len(spectra_list)):
        try:
            temp = spectra_list.pop(0)
            print "\nStarting with this guy", temp.parameters["spec_step"], "\n"
>>>>>>> 265ae392
        except:
            break

        good_list.append(FullHighSideband(temp))

        counter = temp.parameters["spec_step"] + 1
<<<<<<< HEAD

        for piece in spectra_list:
            if temp.parameters["series"] == piece.parameters["series"]:
                if piece.parameters["spec_step"] == counter:
                    print "I am working on", temp.parameters["series"]
                    good_list[-1].add_CCD(piece)
                    spectra_list.remove(piece)
                    counter += 1
=======
        print "Starting counter is", counter
        temp_list = list(spectra_list)
        for piece in temp_list:
            print "checking this spec_step", piece.parameters["spec_step"]
            print "The counter is", counter
            if temp.parameters["series"] == piece.parameters["series"]:
                if piece.parameters["spec_step"] == counter:
                    print "I found this one", piece.parameters["series"]
                    counter += 1
                    good_list[-1].add_CCD(piece)
                    spectra_list.remove(piece)                    
>>>>>>> 265ae392
        good_list[-1].make_results_array()
    return good_list

def stitch_abs_results(main, new):
    raise NotImplementedError

####################
# Helper functions 
####################

def fft_filter(data, cutoffFrequency = 1520, inspectPlots = False, tryFitting = False, freqSigma = 50, ftol = 1e-4, isInteractive=False):
    """
    Performs an FFT, then fits a peak in frequency around the
    input with the input width.

    If only data is given, it will cut off all frequencies above the default value.

    inspectPlots = True will plot the FFT and the filtering at each step, as well as the results

    tryFitting = True will try to fit the peak in frequency space centered at the cutoffFrequency
    and with a width of freqSigma, using the background function above. Will replace
    the peak with the background function. Feature not very well tested

    isInteractive: Will pop up interactive windows to move the cutoff frequency and view the
    FFT in real time. Requires pyqtgraph and PyQt4 installed (pyqt4 is standard with
    anaconda/winpython, but pyqtgraph is not)
    """
    # Make a copy so we can return the same thing
    retData = np.array(data)
    x = np.array(data[:,0])
    y = np.array(data[:,-1])
    # Let's you place with zero padding.
    zeroPadding = len(x)
    N = len(x)

    if isInteractive:
        try:
            import pyqtgraph as pg
            from PyQt4 import QtCore, QtGui
        except:
            raise ImportError("Cannot do interactive plotting without pyqtgraph installed")
        # Need to make some basic classes fir signals and slots to make things simple
        class FFTWin(pg.PlotWindow):
            sigCutoffChanged = QtCore.pyqtSignal(object)
            sigClosed = QtCore.pyqtSignal()
            def __init__(self, x, y):
                super(FFTWin, self).__init__()
                # Plot the log of the data,
                # it breaks text boxes to do semilogy
                self.plotItem.plot(x, np.log10(y))
                # The line for picking the cutoff
                # Connect signals so the textbox updates and the
                # realspace window can recalcualte the FFT
                self.line = pg.InfiniteLine(cutoffFrequency, movable=True)
                self.line.sigPositionChanged.connect(lambda x:self.sigCutoffChanged.emit(x.value()))
                self.line.sigPositionChanged.connect(self.updateText)
                self.addItem(self.line)
                # Set up the textbox so user knows the frequency
                # If this ends up being useful, may need
                # a way to set the cutoff manually
                self.text = pg.TextItem("{:.4f}".format(cutoffFrequency))
                self.addItem(self.text)
                self.text.setPos(min(x), max(np.log10(y)))

                # Cheap magic to get the close event
                # of the main window. Need to keep a reference
                # to the old function so that we can call it
                # to properly clean up afterwards
                self.oldCloseEvent = self.win.closeEvent
                self.win.closeEvent = self.closeEvent
            def updateText(self, val):
                self.text.setText("{:.4f}".format(val.value()))

            def closeEvent(self, ev):
                # Just emit that we've been closed and
                # pass it along to the window closer
                self.sigClosed.emit()
                self.oldCloseEvent(ev)

        class RealWin(pg.PlotWindow):
            sigClosed = QtCore.pyqtSignal()
            def __init__(self, data, fftWin):
                super(RealWin, self).__init__()
                # To connect signals from it
                self.fftWin = fftWin
                self.data = data

                # Start off with the FFT given by the original
                # inputted cutoff
                self.updatePlot(cutoffFrequency)

                # See above comments
                self.oldClose = self.win.closeEvent
                self.win.closeEvent = self.closeEvent
                fftWin.sigCutoffChanged.connect(self.updatePlot)
                # Close self if other window is closed
                fftWin.sigClosed.connect(self.win.close)

            def updatePlot(self, val):
                self.plotItem.clear()
                self.plotItem.plot(*self.data.T, pen=pg.mkPen(width=3))
                # Recursion! Call this same function to do the FFT
                newData = fft_filter(self.data, cutoffFrequency=val)
                self.plotItem.plot(*newData.T, pen=pg.mkPen('r', width=3))

            def closeEvent(self, ev):
                self.sigClosed.emit()
                try:
                    self.fftWin.win.close()
                except:
                    pass
                self.oldClose(ev)


        k = fft.fftfreq(zeroPadding, x[1]-x[0])
        Y = fft.fft(y, n=zeroPadding)
        # Make the windows
        fftWin = FFTWin(k, np.abs(Y))
        realWin = RealWin(np.array(retData), fftWin)
        realWin.show()
        # Need to pause the program until the frequency is selected
        # Done with this qeventloop.
        loop = QtCore.QEventLoop()
        realWin.sigClosed.connect(loop.exit)
        loop.exec_()
        # Return with the desired output value
        return fft_filter(retData, fftWin.line.value())


    if inspectPlots:
        plt.figure("Real Space")
        plt.plot(x, y, label="Input Data")


    # Replicate origin directy
    # http://www.originlab.com/doc/Origin-Help/Smooth-Algorithm
    # "rotate" the data set so it ends at 0,
    # enforcing a periodicity in the data. Otherwise
    # oscillatory artifacts result at the ends
    onePerc = int(0.01*N)
    x1 = np.mean(x[:onePerc])
    x2 = np.mean(x[-onePerc:])
    y1 = np.mean(y[:onePerc])
    y2 = np.mean(y[-onePerc:])

    m = (y1-y2)/(x1-x2)
    b = y1 - m * x1

    flattenLine = m * x + b
    y -= flattenLine

    if inspectPlots:
        plt.plot(x, y, label="Rotated Data")

    # Perform the FFT and find the appropriate frequency spacing
    k = fft.fftfreq(zeroPadding, x[1]-x[0])
    Y = fft.fft(y, n=zeroPadding)
    if inspectPlots:
        plt.figure("Frequency Space")
        plt.semilogy(k, np.abs(Y), label="Raw FFT")

    if tryFitting:
        try:
            # take +/- 4 sigma points around peak to fit to
            sl = np.abs(k-cutoffFrequency).argmin() + np.array([-1, 1]) * 10 * freqSigma / np.abs(k[0]-k[1])
            sl = slice(*[int(j) for j in sl])
            p0 = [cutoffFrequency,
                  np.abs(Y)[sl].max() * freqSigma, # estimate the height baased on the max in the set
                  freqSigma,
                  0.14, 2e3, 1.1] # magic test numbers, they fit the background well


            if inspectPlots:
                plt.semilogy(k[sl], gaussWithBackground(k[sl], *p0), label="Peak with initial values")
            p, _ = curve_fit(gaussWithBackground, k[sl], np.abs(Y)[sl], p0=p0, ftol=ftol)
            if inspectPlots:
                plt.semilogy(k[sl], gaussWithBackground(k[sl], *p), label="Fitted Peak")


            # Want to remove data within 5 sigma ( arb value... )
            st = int(p[0] - 5*p[2])
            en = int(p[0] + 5*p[2])

            # Find get the indices to remove.
            refitRangeIdx = np.argwhere((k>st) & (k<en))
            refitRangeIdxNeg = np.argwhere((k<-st) & (k>-en))

            # Replace the data with the backgroudn
            # Note: abuses the symmetry of the FFT of a real function
            # to get the negative side of the data
            Y[refitRangeIdx] = background(k[refitRangeIdx], *p[-2:])
            Y[refitRangeIdxNeg] = background(k[refitRangeIdx], *p[-2:])[::-1]
        except:
            print "ERROR: Trouble fitting the peak in frequency space.\n\t Defaulting to cutting off"

            # Assume cutoffFrequency was the peak, not the actual cutoff
            # Leaving it alone means half the peak would remain and the data
            # wouldn't really be smoothed
            cutoffFrequency -= 5 * freqSigma

            # Reset this so the next part gets called
            tryFitting = False

    # "if not" instead of "else" because if the above
    # fitting fails, we can default to the sharp cutoff
    if not tryFitting:
        # Define where to remove the data
        st = cutoffFrequency
        en = int(max(k))+1

        # Find the indices to remove the data
        refitRangeIdx = np.argwhere((k>st) & (k<en))
        refitRangeIdxNeg = np.argwhere((k<-st) & (k>-en))

        # Kill it all after the cutoff
        Y[refitRangeIdx] = 0
        Y[refitRangeIdxNeg] = 0

        smoothIdx = np.argwhere((-st<k) & (k< st))
        smoothr = -1./cutoffFrequency**2 * k[smoothIdx]**2 + 1

        Y[smoothIdx] *= smoothr

    if inspectPlots:
        plt.plot(k, np.abs(Y), label="FFT with removed parts")
        a = plt.legend()
        a.draggable(True)

    # invert the FFT
    y = fft.ifft(Y, n=zeroPadding)

    # unshift the data
    y += flattenLine

    # using fft, not rfft, so data may have some
    # complex parts. But we can assume they'll be negligible and
    # remove them
    # ( Safer to use np.real, not np.abs? )
    # Need the [:len] to remove zero-padded stuff
    y = np.abs(y)[:len(x)]

    if inspectPlots:
        plt.figure("Real Space")
        print x.size, y.size
        plt.plot(x, y, label="Smoothed Data")
        a = plt.legend()
        a.draggable(True)

    retData[:,0] = x
    retData[:,-1] = y
    return retData

def stitchData(dataList, plot=False):
    """
    Attempt to stitch together absorbance data. Will translate the second data set
    to minimize leastsq between the two data sets.
    :param dataList: Iterable of the data sets to be fit. Currently
            it only takes the first two elements of the list, but should be fairly
            straightforward to recursivly handle a list>2. Shifts the second
            data set to overlap the first

             elements of dataList can be either np.arrays or Absorbance class,
              where it will take the proc_data itself
    :param plot: bool whether or not you want the fit iterations to be plotted
            (for debugging)
    :return: a, a (2,) np.array of the shift
    """

    # Data coercsion, make sure we know what we're working wtih
    first = dataList[0]
    if isinstance(first, Absorbance):
        first = first.proc_data
        second = dataList[1]
    if isinstance(second, Absorbance):
        second = second.proc_data
    if plot:
        # Keep a reference to whatever plot is open at call-time
        # Useful if the calling script has plots before and after, as
        # omitting this will cause future plots to be added to figures here
        firstFig = plt.gcf()
        plt.figure("Stitcher")
        # Plot the raw input data
        plt.plot(*first.T)
        plt.plot(*second.T)

    # Algorithm is set up such that the "second" data set spans the
    # higher domain than first. Need to enforce this, and remember it
    # so the correct shift is applied
    flipped = False
    if max(first[:,0])>max(second[:,0]):
        flipped = True
        first, second = second, first

def fitter(p, shiftable, immutable):
    # Function for leastsq to minimize

    # Get the shifts
    dx = p[0]
    dy = p[1]

    # Don't want pass-by-reference nonsense, recast our own refs
    shiftable = np.array(shiftable)
    immutable = np.array(immutable)

    # Shift the data set
    shiftable[:,1]+=dy
    shiftable[:,0]+=dx

    # Create an interpolator. We want a
    # direct comparision for subtracting the two functions
    # Different spec grating positions have different wavelengths
    # so they're not directly comparable.
    shiftF = spi.interp1d(*shiftable.T)

    # Find the bounds of where the two data sets overlap
    overlap = (min(shiftable[:,0]), max(immutable[:,0]))
        #print "overlap", overlap

    # Determine the indices of the immutable function
    # where it overlaps. argwhere returns 2-d thing,
    # requiring the [0] at the end of each call
    fOlIdx = (min(np.argwhere(immutable[:,0]>=overlap[0]))[0],
              max(np.argwhere(immutable[:,0]<=overlap[1]))[0])

    # Get the interpolated values of the shiftable function at the same
    # x-coordinates as the immutable case
    newShift = shiftF(immutable[fOlIdx[0]:fOlIdx[1],0])

    if plot:
        plt.plot(*immutable[fOlIdx[0]:fOlIdx[1],:].T, marker='o', label="imm", markersize=10)
        plt.plot(immutable[fOlIdx[0]:fOlIdx[1], 0], newShift, marker='o', label="shift")
    imm = immutable[fOlIdx[0]:fOlIdx[1],1]
    shift = newShift
    return imm-shift

    a, _, _, msg, err= spo.leastsq(fitter, [0.0001, 0.01*max(first[:,1])], args=(second, first), full_output = 1)
    # print "a", a
    if plot:
        # Revert back to the original figure, as per top comments
        plt.figure(firstFig.number)

    # Need to invert the shift if we flipped which
    # model we're supposed to move
    if flipped: a*=-1

    return a

def stitch_hsg_dicts(full, new_dict, need_ratio=False, verbose=False):
    """
    This helper function takes a FullHighSideband.full_dict attribute and a sideband 
    object, either CCD or PMT and smushes the new sb_results into the full_dict.

    The first input doesn't change, so f there's a PMT set of data involved, it 
    should be in the full variable to keep the laser normalization intact.

    Inputs:
    full = full_dict from FullHighSideband, or HighSidebandPMT.  It's important 
           that it contains lower orders than the new_dict.
    new_dict = another full_dict.
    need_ratio = If gain or other parameters aren't equal and must resort to 
                 calculating the ratio instead of the measurements being equivalent.
                 Changing integration time still means N photons made M counts, 
                 but changing gain or using PMT or whatever does affect things.

    Returns:
    full = extended version of the input full.  Overlapping sidebands are 
           averaged because that makes sense?
    """
    #print "I'm adding these sidebands", sorted(new_dict.keys())
    overlap = []
    for new_sb in sorted(new_dict.keys()):
        if new_sb in full.keys():
            overlap.append(new_sb)
    if verbose:
        print "overlap:", overlap

<<<<<<< HEAD
    new_starter = overlap[-1]
    overlap = [x for x in overlap if (x%2 == 0) and (x != min(overlap) and (x != max(overlap)))]

=======
>>>>>>> 265ae392
    if need_ratio:
    # Calculate the appropriate ratio to multiply the new sidebands by.
    # I'm not entirely sure what to do with the error of this guy.
        ratio_list = []
<<<<<<< HEAD
=======

        new_starter = overlap[-1]
        if len(overlap) > 2:
            overlap = [x for x in overlap if (x%2 == 0) and (x != min(overlap) and (x != max(overlap)))]
>>>>>>> 265ae392
        for sb in overlap:
            ratio_list.append(full[sb][2] / new_dict[sb][2])
        ratio = np.mean(ratio_list)
        error = np.std(ratio_list) / np.sqrt(len(ratio_list))
        print "Ratio list", ratio_list
        print "Ratio", ratio
        print "Error", error
    # Adding the new sidebands to the full set and moving errors around.
    # I don't know exactly what to do about the other aspecs of the sidebands
    # besides the strength and its error.
        for sb in overlap:
            full[sb][2] = ratio * new_dict[sb][2]
<<<<<<< HEAD
            full[sb][3] = full[sb][2] * np.sqrt((error / ratio)**2 + (new_dict[3] / new_dict[2])**2)
            
            # Now for linewidths
            lw_error = np.sqrt(full[sb][5]**(-2) + new_dict[sb][5]**(-2))**(-1)
            lw_avg = (full[sb][4] / (full[sb][5]**2) + new_dict[sb][4] / (new_dict[sb][5]**2)) / (full[sb][5]**(-2) + new_dict[sb][3]**(-2))
=======
            full[sb][3] = full[sb][2] * np.sqrt((error / ratio)**2 + (new_dict[sb][3] / new_dict[sb][2])**2)
            
            # Now for linewidths
            lw_error = np.sqrt(full[sb][5]**(-2) + new_dict[sb][5]**(-2))**(-1)
            lw_avg = (full[sb][4] / (full[sb][5]**2) + new_dict[sb][4] / (new_dict[sb][5]**2)) / (full[sb][5]**(-2) + new_dict[sb][5]**(-2))
>>>>>>> 265ae392
            full[sb][4] = lw_avg
            full[sb][5] = lw_error

    else:
<<<<<<< HEAD
        for sb in overlap:
            print "The sideband", sb
            print "Old value", full[sb][4]*1000
            print "Add value", new_dict[sb][4]*1000
=======
        new_starter = overlap[-1]
        overlap = [x for x in overlap if (x%2 == 0) and (x != min(overlap) and (x != max(overlap)))]
        for sb in overlap:
            if verbose:
                print "The sideband", sb
                print "Old value", full[sb][4]*1000
                print "Add value", new_dict[sb][4]*1000
>>>>>>> 265ae392
            error = np.sqrt(full[sb][3]**(-2) + new_dict[sb][3]**(-2))**(-1)
            avg = (full[sb][2] / (full[sb][3]**2) + new_dict[sb][2] / (new_dict[sb][3]**2)) / (full[sb][3]**(-2) + new_dict[sb][3]**(-2))
            full[sb][2] = avg
            full[sb][3] = error
            
            lw_error = np.sqrt(full[sb][5]**(-2) + new_dict[sb][5]**(-2))**(-1)
            lw_avg = (full[sb][4] / (full[sb][5]**2) + new_dict[sb][4] / (new_dict[sb][5]**2)) / (full[sb][5]**(-2) + new_dict[sb][5]**(-2))
            full[sb][4] = lw_avg
            full[sb][5] = lw_error # This may not be the exactly right way to calculate the error
<<<<<<< HEAD
            print "New value", lw_avg * 1000

    for sb in [x for x in new_dict.keys() if (x >= new_starter)]:
        full[sb] = new_dict[sb]
=======
            if verbose:
                print "New value", lw_avg * 1000

    for sb in [x for x in new_dict.keys() if (x >= new_starter)]:
        full[sb] = new_dict[sb]
        if need_ratio:
            full[sb][2] = ratio * full[sb][2]
            full[sb][3] = full[sb][2] * np.sqrt((error / ratio)**2 + (ratio * full[sb][3] / full[sb][2])**2)
>>>>>>> 265ae392
    #print "I made this dictionary", sorted(full.keys())
    return full

def save_parameter_sweep(spectrum_list, file_name, folder_str, param_name, unit, verbose=False):
    """
    This function will take a fully processed list of spectrum objects and 
    slice Spectrum.sb_fits appropriately to get an output like:
    
    "Parameter" | SB1 freq | err | SB1 amp | error | SB1 linewidth | error | SB2...| SBn...|
    param1      |    .     |
    param2      |    .     |
      .
      .
      .
    
    Currently I'm thinking fuck the offset y0
    After constructing this large matrix, it will save it somewhere.
    """
    spectrum_list.sort(key=lambda x: x.parameters[param_name])
    included_spectra = dict()
    param_array = None
    sb_included = []
    
    for spec in spectrum_list:
        sb_included = sorted(list(set(sb_included + spec.full_dict.keys())))
        included_spectra[spec.fname.split('/')[-1]] = spec.parameters[param_name]
        # If these are from summed spectra, then only the the first file name
        # from that sum will show up here, which should be fine?
    if verbose:
        #print "full name:", spectrum_list[0].fname
        print "included names:", included_spectra
        print "sb_included:", sb_included
    
    
    for spec in spectrum_list:
        temp_dict = {} # This is different from full_dict in that the list has the
                       # sideband order as the zeroth element.
        if verbose:
            print "the sb_results:", spec.sb_results
        for index in xrange(len(spec.sb_results[:, 0])):
            if verbose:
                print "my array slice:", spec.sb_results[index, :]
            temp_dict[int(round(spec.sb_results[index, 0]))] = np.array(spec.sb_results[index, :])
        
        if verbose:
            print temp_dict
        
        for sb in sb_included:
            blank = np.zeros(7)
            blank[0] = float(sb)
            #print "checking sideband order:", sb
            #print "blank", blank
            if not temp_dict.has_key(sb):
                #print "\nNeed to add sideband order:", sb
                temp_dict[sb] = blank
        try: # Why is this try-except here?
            spec_data = np.array([float(spec.parameters[param_name])])
        except:
            spec_data = np.array([float(spec.parameters[param_name][:2])])
        for key in sorted(temp_dict.keys()):
            #print "I am going to hstack this:", temp_dict[key]
            spec_data = np.hstack((spec_data, temp_dict[key]))
            
        try:
            param_array = np.vstack((param_array, spec_data))
        except:
            param_array = np.array(spec_data)
        if verbose:
            print "The shape of the param_array is:", param_array.shape
        #print "The param_array itself is:", param_array
<<<<<<< HEAD
    
=======
    '''
>>>>>>> 265ae392
    param_array_norm = np.array(param_array).T # python iterates over rows
    for elem in [x for x in xrange(len(param_array_norm)) if (x-1)%7 == 3]:
        temp_max = np.max(param_array_norm[elem])
        param_array_norm[elem] = param_array_norm[elem] / temp_max
        param_array_norm[elem + 1] = param_array_norm[elem + 1] / temp_max
<<<<<<< HEAD


    param_array_norm = np.array(param_array_norm.T)
=======
    '''
    snipped_array = param_array[:, 0]
    norm_array = param_array[:, 0]
    print "Snipped_array is", snipped_array
    for ii in xrange(len(param_array.T)):
        if (ii - 1) % 7 == 0:
            print "param_array shape", param_array[:, ii]
            snipped_array = np.vstack((snipped_array, param_array[:, ii]))
            norm_array = np.vstack((norm_array, param_array[:, ii]))
        elif (ii - 1) % 7 == 1:
            snipped_array = np.vstack((snipped_array, param_array[:, ii]))
            norm_array = np.vstack((norm_array, param_array[:, ii]))
        elif (ii - 1) % 7 == 3:
            snipped_array = np.vstack((snipped_array, param_array[:, ii]))

            temp_max = np.max(param_array[:, ii])
            norm_array = np.vstack((norm_array, param_array[:, ii] / temp_max))
        elif (ii - 1) % 7 == 4:
            snipped_array = np.vstack((snipped_array, param_array[:, ii]))
            norm_array = np.vstack((norm_array, param_array[:, ii] / temp_max))

    snipped_array = snipped_array.T
    norm_array = norm_array.T
>>>>>>> 265ae392


    try:
        os.mkdir(folder_str)
    except OSError, e:
        if e.errno == errno.EEXIST:
            pass
        else:
            raise
    norm_name = file_name + '_norm.txt'
<<<<<<< HEAD
=======
    snip_name = file_name + '_snip.txt'
>>>>>>> 265ae392
    file_name = file_name + '.txt'
    
    try:
        included_spectra_str = json.dumps(included_spectra, sort_keys=True)
    except:
        print "Source: save_parameter_sweep\nJSON FAILED"
        return
    origin_import1 = param_name
    origin_import2 = unit
    origin_import3 = ""
    for order in sb_included:
        origin_import1 += ",Sideband,Frequency,error,Sideband strength,error,Linewidth,error"
        origin_import2 += ",order,eV,,arb. u.,,meV,"
        origin_import3 += ",,{0},,{0},,{0},".format(order)
    origin_total = origin_import1 + "\n" + origin_import2 + "\n" + origin_import3

    origin_import1 = param_name
    origin_import2 = unit
    origin_import3 = ""
    for order in sb_included:
        origin_import1 += ",Sideband,Frequency,Sideband strength,error"
        origin_import2 += ",order,eV,arb. u.,"
        origin_import3 += ",,{0},{0},".format(order)
    origin_snip = origin_import1 + "\n" + origin_import2 + "\n" + origin_import3

    header_total = '#' + included_spectra_str + '\n' + origin_total
    header_snip = '#' + included_spectra_str + '\n' + origin_snip

    #print "Spec header: ", spec_header
    print "the param_array is:", param_array
    np.savetxt(os.path.join(folder_str, file_name), param_array, delimiter=',', 
<<<<<<< HEAD
               header=header, comments='', fmt='%0.6e')
    np.savetxt(os.path.join(folder_str, norm_name), param_array_norm, delimiter=',', 
               header=header, comments='', fmt='%0.6e')
    print "Saved the file.\nDirectory: {}".format(os.path.join(folder_str, file_name))
=======
               header=header_total, comments='', fmt='%0.6e')
    np.savetxt(os.path.join(folder_str, snip_name), snipped_array, delimiter=',', 
               header=header_snip, comments='', fmt='%0.6e')
    np.savetxt(os.path.join(folder_str, norm_name), norm_array, delimiter=',', 
               header=header_snip, comments='', fmt='%0.6e')
    print "Saved the file.\nDirectory: {}".format(os.path.join(folder_str, file_name))

####################
# Complete functions 
####################

def proc_n_plotPMT(folder_path, plot=False, save=None, verbose=False):
    """
    This function will take a pmt object, process it completely.
    """
    pmt_data = HighSidebandPMT(folder_path)
    '''
    if pmt_data.spacing < 0.1:
        pmt_data.fit_sidebands(plot=False)
    else:
    '''
    pmt_data.integrate_sidebands()
    pmt_data.laser_line()
    print pmt_data.full_dict
    index = 0
    if plot:
        plt.figure('PMT data')
        for elem in pmt_data.sb_dict.values():
            plt.errorbar(elem[:, 0], elem[:, 1], elem[:, 2], marker='o')
        plt.figure('Sideband strengths')
        plt.errorbar(pmt_data.sb_results[:, 0], pmt_data.sb_results[:, 3], pmt_data.sb_results[:, 4], label='PMT data', marker='o')
    if type(save) is tuple:
        pmt_data.save_processing(save[0], save[1], index=index)

    return pmt_data

def proc_n_plotCCD(file_list, cutoff=3, offset=None, plot=False, save=None, verbose=False):
    """
    This function will take a list of ccd files and process it completely.
    save_name is a tuple (file_base, folder_path)
    """
    raw_list = []
    for fname in file_list:
        raw_list.append(HighSidebandCCD(fname, spectrometer_offset=offset))

    index = 0
    spectra_list = hsg_sum_spectra(raw_list)
    for spectrum in spectra_list:
        spectrum.guess_sidebands(cutoff=cutoff, verbose=verbose)
        spectrum.fit_sidebands(plot=plot, verbose=verbose)
        if plot:
            plt.figure('CCD data')
            plt.errorbar(spectrum.proc_data[:, 0], spectrum.proc_data[:, 1], spectrum.proc_data[:, 2], label=spectrum.parameters['series'])
            plt.legend()
            plt.figure('Sideband strengths')
            plt.errorbar(spectrum.sb_results[:, 0], spectrum.sb_results[:, 3], spectrum.sb_results[:, 4], label=spectrum.parameters['series'], marker='o')
            plt.legend()    
            plt.yscale('log')
        if type(save) is tuple:
            spectrum.save_processing(save[0], save[1], marker=spectrum.parameters["series"] + '_' + str(spectrum.parameters["spec_step"]), index=index)
            index += 1
    return spectra_list
>>>>>>> 265ae392
<|MERGE_RESOLUTION|>--- conflicted
+++ resolved
@@ -32,11 +32,10 @@
 
         input:
         fname = file name where the data is saved
-<<<<<<< HEAD
-=======
+
         spectrometer_offset = number of nanometers that the spectrometer is 
                               shifted by
->>>>>>> 265ae392
+
 
         creates:
         self.parameters = JSON dictionary holding all of the information from the
@@ -63,11 +62,7 @@
 
         f.close()
         try:
-<<<<<<< HEAD
-            self.parameters["spec_step"] = int(self.parameters["spec_step"]) 
-=======
             self.parameters["spec_step"] = int(self.parameters["spec_step"])
->>>>>>> 265ae392
         except ValueError:
             self.parameters["spec_step"] = 0
         except KeyError:
@@ -89,7 +84,6 @@
     def __init__(self, fname):
         """
         This object handles PL-type data.
-<<<<<<< HEAD
 
         creates:
         self.proc_data = self.ccd_data divided by the exposure time
@@ -97,15 +91,6 @@
         """
         super(Photoluminescence, self).__init__(fname)
 
-=======
-
-        creates:
-        self.proc_data = self.ccd_data divided by the exposure time
-                         units: PL counts / second
-        """
-        super(Photoluminescence, self).__init__(fname)
-
->>>>>>> 265ae392
         self.proc_data = np.array(self.ccd_data) # Does this work the way I want it to?
         self.proc_data[:, 1] = self.proc_data[:, 1] / self.parameters['exposure']
 #     def save_processing(self):
@@ -230,11 +215,8 @@
                            the file.  Constant subtraction is dealt with with
                            self.addenda
         """
-<<<<<<< HEAD
-        super(HighSidebandCCD, self).__init__(fname)
-=======
+
         super(HighSidebandCCD, self).__init__(fname, spectrometer_offset=None)
->>>>>>> 265ae392
 
         self.proc_data = np.array(self.ccd_data) # Does this work the way I want it to?
         self.proc_data[:, 1] = self.proc_data[:, 1] / self.parameters['fel_pulses']
@@ -246,19 +228,13 @@
 
         # Need to do this next line AFTER adding all the spectra together
 
-        
-<<<<<<< HEAD
-        self.dark_stdev = self.parameters["background_darkcount_std"] / self.parameters['fel_pulses'] 
-        # I think this error stuff is working now
-
-=======
+
         self.dark_stdev = np.sqrt(2) * self.parameters["background_darkcount_std"] / self.parameters['fel_pulses'] 
         # The square root of two is there to deal with the fact that the darkcount_std
         # comes from only the background image, whereas the data is signal - bg, 
         # so the std devs must add in quadrature (and they should be equal).
         # I think this error stuff is working now
         self.parameters["noise_floor"] = 3*self.dark_stdev # 3.4 is a good cutoff for SB candidates
->>>>>>> 265ae392
         
         self.addenda = self.parameters['addenda']
         self.subtrahenda = self.parameters['subtrahenda']
@@ -407,9 +383,6 @@
         global_max = np.argmax(y_axis)
         order_init = int(round(self.calc_approx_sb_order(x_axis[global_max])))
 
-<<<<<<< HEAD
-        check_y = y_axis[global_max - 15:global_max + 15]
-=======
         if global_max < 15:
             check_y = y_axis[:global_max + 15]
         elif global_max > 1585:
@@ -417,7 +390,6 @@
         else:
             check_y = y_axis[global_max - 15:global_max + 15]
         
->>>>>>> 265ae392
         check_max_area = np.sum(y_axis[global_max - 1:global_max + 2])
         check_ave = np.mean(check_y)
         check_stdev = np.std(check_y)
@@ -426,12 +398,9 @@
         
         
         if verbose:
-<<<<<<< HEAD
-            print "Global max checking:", check_y
-=======
+
             print "\nI'm checking", self.fname, "\n"
             print "Global max checking:", global_max, check_y
->>>>>>> 265ae392
             print "\ncheck_max_area is", check_max_area
             print "check_ave is", check_ave
             print "check_stdev is", check_stdev
@@ -550,24 +519,17 @@
             if no_more_odds == True and order % 2 == 1:
                 last_sb = last_sb + thz_freq
                 continue
-<<<<<<< HEAD
-            window_size = 0.22 + 0.0006 * last_sb
-=======
+
             window_size = 0.25 + 0.0004 * order # used to be last_sb?
->>>>>>> 265ae392
             lo_freq_bound = last_sb + thz_freq * (1 - window_size) # Not sure what to do about these
             hi_freq_bound = last_sb + thz_freq * (1 + window_size)
             start_index = False
             end_index = False
 
             if verbose:
-<<<<<<< HEAD
-                print "\nSideband", order, "\n"            
-=======
                 print "\nSideband", order, "\n"
                 print "lower bound", lo_freq_bound
-                print "upper bound", hi_freq_bound ,"\n"        
->>>>>>> 265ae392
+                print "upper bound", hi_freq_bound ,"\n"       
             for i in xrange(index_guess, 1600):
                 if start_index == False and i == 1599:
                     #print "I'm all out of space, captain!"
@@ -659,12 +621,7 @@
         #print "Trying to fit these"
         sb_fits = []
         for elem, num in enumerate(self.sb_index): # Have to do this because guess_sidebands 
-                                                   # doesn't out put data in the most optimized way
-<<<<<<< HEAD
-            data_temp = self.proc_data[self.sb_index[elem] - 30:self.sb_index[elem] + 30, :]
-            width_guess = 0.0001 + 0.00001*self.sb_list[elem] # so the width guess gets wider as order goes up
-            p0 = [self.sb_guess[elem, 0], self.sb_guess[elem, 1] * width_guess, width_guess, 1.0]
-=======
+
             if self.sb_index[elem] < 30:
                 data_temp = self.proc_data[:self.sb_index[elem] + 30, :]
             elif (1600 - self.sb_index[elem]) < 30:
@@ -673,7 +630,6 @@
                 data_temp = self.proc_data[self.sb_index[elem] - 30:self.sb_index[elem] + 30, :]
             width_guess = 0.0001 + 0.000001*self.sb_list[elem] # so the width guess gets wider as order goes up
             p0 = [self.sb_guess[elem, 0], self.sb_guess[elem, 1] * width_guess, width_guess, 0.1]
->>>>>>> 265ae392
             #print "Let's fit this shit!"
             if verbose:
                 print "number:", elem, num
@@ -779,13 +735,6 @@
                 raise
         temp = np.array(self.sb_results)
         
-<<<<<<< HEAD
-        area = np.array([temp[:, 3] / temp[:, 5]])
-        temp[:, 5:7] = temp[:, 5:7] * 1000 # For meV linewidths
-        print "sb_results", self.sb_results.shape
-        print "area", area.shape
-        save_results = np.hstack((temp, area.T))
-=======
         ampli = np.array([temp[:, 3] / temp[:, 5]]) # But [:, 3] is already area?
                                                     # (The old name was area)
                                                     # I think it must be amplitude
@@ -793,7 +742,6 @@
         print "sb_results", self.sb_results.shape
         print "ampli", ampli.shape
         save_results = np.hstack((temp, ampli.T))
->>>>>>> 265ae392
         
         
         spectra_fname = file_name + '_' + marker + '_' + str(index) + '.txt'
@@ -812,11 +760,7 @@
         origin_import_spec = '\nNIR frequency,Signal,Standard error\neV,arb. u.,arb. u.'
         spec_header = '#' + parameter_str + '\n#' + self.description[:-2] + origin_import_spec
         
-<<<<<<< HEAD
-        origin_import_fits = '\nSideband,Center energy,error,Sideband strength,error,Linewidth,error,Area\norder,eV,,arb. u.,,meV,,arb. u.\n' + marker
-=======
         origin_import_fits = '\nSideband,Center energy,error,Sideband strength,error,Linewidth,error,Amplitude\norder,eV,,arb. u.,,meV,,arb. u.\n' + marker
->>>>>>> 265ae392
         fits_header = '#' + parameter_str + '\n#' + self.description[:-2] + origin_import_fits
         
         np.savetxt(os.path.join(folder_str, spectra_fname), self.proc_data, delimiter=',',
@@ -857,41 +801,7 @@
                 self.description += line[1:]
             else:
                 read_description = False
-<<<<<<< HEAD
-        
-        for sb_file in file_list:
-            f = open(sb_file, 'rU')
-            sb_num = int(f.readline().split(' ')[-1])
-            print "Sideband number is", sb_num
-            f.close()
-            raw_temp = np.genfromtxt(sb_file, comments='#')#, delimiter=',') 
-            # Hopefully saving will be comma delimited soon!
-            frequencies = set(raw_temp[:, 0])
-            fire_condition = np.mean(raw_temp[:, 2]) / 2 # Say FEL fired if the 
-                                                         # cavity dump signal is
-                                                         # more than half the mean 
-                                                         # of the cavity dump signal
-            print "The fire condition is", fire_condition
-            temp = None
-            for freq in frequencies:
-                data_temp = np.array([])
-                for raw_point in raw_temp:
-                    if raw_point[0] == freq and raw_point[2] > fire_condition:
-                        #print "I'm going to add this", raw_point[0], raw_point[3]
-                        data_temp = np.hstack((data_temp, raw_point[3])) # I don't know why hstack works here and not concatenate
-                print "The data temp is", data_temp
-                print len(data_temp)
-                try:
-                    temp = np.vstack((temp, np.array([freq, np.mean(data_temp), np.std(data_temp) / np.sqrt(len(data_temp))])))
-                except:
-                    temp = np.array([freq, np.mean(data_temp), np.std(data_temp) / np.sqrt(len(data_temp))])
-            temp[:, 0] = temp[:, 0] / 8065.6 # turn NIR freq into eV
-            temp = temp[temp[:, 0].argsort()]
-            self.sb_dict[sb_num] = np.array(temp)
-        
-        self.sb_list = sorted(self.sb_dict.keys())
-=======
->>>>>>> 265ae392
+
     
 class HighSidebandPMT(PMT):
     def __init__(self, folder_path, verbose=False):
@@ -916,14 +826,7 @@
             f.close()
             raw_temp = np.genfromtxt(sb_file, comments='#')#, delimiter=',') 
             # Hopefully saving will be comma delimited soon!
-<<<<<<< HEAD
-            frequencies = set(raw_temp[:, 0])
-            fire_condition = np.mean(raw_temp[:, 2]) / 2 # Say FEL fired if the 
-                                                         # cavity dump signal is
-                                                         # more than half the mean 
-                                                         #of the cavity dump signal
-            print "The fire condition is", fire_condition
-=======
+
             frequencies = sorted(list(set(raw_temp[:, 0])))
             self.spacing = abs((frequencies[1] - frequencies[0]))
             fire_condition = np.mean(raw_temp[:, 2]) / 2 # Say FEL fired if the 
@@ -932,23 +835,16 @@
                                                          # of the cavity dump signal
             if verbose:
                 print "The fire condition is", fire_condition
->>>>>>> 265ae392
             temp = None
             for freq in frequencies:
                 data_temp = np.array([])
                 for raw_point in raw_temp:
                     if raw_point[0] == freq and raw_point[2] > fire_condition:
                         #print "I'm going to add this", raw_point[0], raw_point[3]
-<<<<<<< HEAD
-                        data_temp = np.hstack((data_temp, raw_point[3])) 
-                                    # I don't know why hstack works here and not concatenate
-                print "The data temp is", data_temp
-                print len(data_temp)
-=======
+
                         data_temp = np.hstack((data_temp, raw_point[3])) # I don't know why hstack works here and not concatenate
                 if verbose:
                     print "The data temp is", data_temp
->>>>>>> 265ae392
                 try:
                     temp = np.vstack((temp, np.array([freq, np.mean(data_temp), np.std(data_temp) / np.sqrt(len(data_temp))])))
                 except:
@@ -1033,17 +929,7 @@
         for sideband in self.sb_dict.items():
             if verbose:
                 print "Sideband number", sideband[0]
-<<<<<<< HEAD
-            index = np.argmax(sideband[1][:, 1])
-            nir_frequency = sideband[1][index, 0]
-            peak = sideband[1][index, 1]
-            width_guess = 0.0003 # Yep, another magic number
-            p0 = [nir_frequency, peak * width_guess, width_guess, 0.00001]
-            if verbose:
-                print "p0:", p0
-            try: 
-                coeff, var_list = curve_fit(gauss, sideband[1][:, 0], sideband[1][:, 1], p0=p0)
-=======
+
                 print "Sideband data:\n", sideband[1]
             index = np.argmax(sideband[1][:, 1])
             nir_frequency = sideband[1][index, 0]
@@ -1057,18 +943,13 @@
                 print "p0:", p0
             try: 
                 coeff, var_list = curve_fit(gauss, sideband[1][:, 0], sideband[1][:, 1], sigma=sideband[1][:, 2], p0=p0)
->>>>>>> 265ae392
                 coeff[1] = abs(coeff[1])
                 coeff[2] = abs(coeff[2])
                 if verbose:
                     print "coeffs:", coeff
-<<<<<<< HEAD
-                if np.sqrt(np.diag(var_list))[0] < 0.001: # The error on where the sideband is should be small
-=======
                     print "stdevs:", np.sqrt(np.diag(var_list))
                     print "integral", np.trapz(sideband[1][:, 1], sideband[1][:, 0])
                 if np.sqrt(np.diag(var_list))[0] / coeff[0] < 0.5: # The error on where the sideband is should be small
->>>>>>> 265ae392
                     sb_fits[sideband[0]] = np.concatenate((np.array([sideband[0]]), coeff, np.sqrt(np.diag(var_list))))
                     #print "error then:", sb_fits[sideband[0]][6]
                     relative_error = np.sqrt(sum([x**2 for x in sideband[1][index - 1:index + 2, 2]])) / np.sum(sideband[1][index - 1:index + 2, 1])
@@ -1095,11 +976,7 @@
         self.sb_results = self.sb_results[:, [0, 1, 5, 2, 6, 3, 7, 4, 8]]
         self.sb_results = self.sb_results[:, :7]
         if verbose:
-<<<<<<< HEAD
-            print "And the results, please:", self.sb_results
-=======
             print "And the results, please:\n", self.sb_results
->>>>>>> 265ae392
 
         self.full_dict = {}
         for sb in self.sb_results:
@@ -1154,18 +1031,11 @@
         
         np.savetxt(os.path.join(folder_str, spectra_fname), complete, delimiter=',',
                    header=spec_header, comments='', fmt='%0.6e')
-<<<<<<< HEAD
+        
         np.savetxt(os.path.join(folder_str, fit_fname), self.sb_results, delimiter=',',
                    header=fits_header, comments='', fmt='%0.6e')
-
-        print "Save image.\nDirectory: {}".format(os.path.join(folder_str, spectra_fname))
-=======
-        
-        np.savetxt(os.path.join(folder_str, fit_fname), self.sb_results, delimiter=',',
-                   header=fits_header, comments='', fmt='%0.6e')
         
         print "Saved PMT spectrum.\nDirectory: {}".format(os.path.join(folder_str, spectra_fname))
->>>>>>> 265ae392
 
 class FullSpectrum(object):
     def __init__(self):
@@ -1220,15 +1090,9 @@
         This method will be called by the stitch_hsg_results function to add the PMT
         data to the spectrum.
         """
-<<<<<<< HEAD
-        self.full_dict = stitch_hsg_dicts(pmt_object.full_dict, self.full_dict)
-        self.parameters['files_here'].append(pmt_object.fname.split('/')[-1])
-=======
         self.full_dict = stitch_hsg_dicts(pmt_object.full_dict, self.full_dict, need_ratio=True)
         self.parameters['files_here'].append(pmt_object.folder_path.split('/')[-1])
         self.make_results_array()
->>>>>>> 265ae392
-
     def make_results_array(self):
         """
         The idea behind this method is to create the sb_results array from the 
@@ -1271,20 +1135,12 @@
 
         temp = np.array(self.sb_results)
         
-<<<<<<< HEAD
-        area = np.array([temp[:, 3] / temp[:, 5]])
-        temp[:, 5:7] = temp[:, 5:7] * 1000 # For meV linewidths
-        print "sb_results", self.sb_results.shape
-        print "area", area.shape
-        save_results = np.hstack((temp, area.T))
-=======
         ampli = np.array([temp[:, 3] / temp[:, 5]]) # I'm pretty sure this is
                                                     # amplitude, not area
         temp[:, 5:7] = temp[:, 5:7] * 1000 # For meV linewidths
         print "sb_results", self.sb_results.shape
         print "ampli", ampli.shape
         save_results = np.hstack((temp, ampli.T))
->>>>>>> 265ae392
         
         #spectra_fname = file_name + '_' + marker + '_' + str(index) + '.txt'
         fit_fname = file_name + '_' + marker + '_' + str(index) + '_full.txt'
@@ -1302,11 +1158,7 @@
         #origin_import_spec = '\nNIR frequency,Signal,Standard error\neV,arb. u.,arb. u.'
         #spec_header = '#' + parameter_str + '\n#' + self.description[:-2] + origin_import_spec
         
-<<<<<<< HEAD
-        origin_import_fits = '\nSideband,Center energy,error,Sideband strength,error,Linewidth,error,Area\norder,eV,,arb. u.,,meV,,arb. u.\n' + marker
-=======
         origin_import_fits = '\nSideband,Center energy,error,Sideband strength,error,Linewidth,error,Amplitude\norder,eV,,arb. u.,,meV,,arb. u.\n' + marker
->>>>>>> 265ae392
         fits_header = '#' + parameter_str + '\n#' + self.description[:-2] + origin_import_fits
         
         #np.savetxt(os.path.join(folder_str, spectra_fname), self.proc_data, delimiter=',',
@@ -1385,11 +1237,7 @@
             stderr_holder = np.array(temp.proc_data[:, 1]).reshape((1600, 1))
             # print "Standard error holder shape 1:", stderr_holder.shape
         except Exception as E:
-<<<<<<< HEAD
-            # print "God damn it, Leroy", E
-=======
             # print "God damn it, Leroy"
->>>>>>> 265ae392
             break
         #print "temp has series: {}.\ttemp has cl: {}.\ttemp has series: {}".format(temp.parameters['series'], temp.parameters['center_lambda'], temp.parameters['series'])
         for spec in list(object_list):
@@ -1435,11 +1283,6 @@
     """
     good_list = []
     spectra_list.sort(key=lambda x: x.parameters["spec_step"])
-<<<<<<< HEAD
-    for index in xrange(len(spectra_list)):
-        try:
-            temp = spectra_list.pop(0)
-=======
 
     for elem in spectra_list:
         print "Spec_step is", elem.parameters["spec_step"]
@@ -1447,23 +1290,12 @@
         try:
             temp = spectra_list.pop(0)
             print "\nStarting with this guy", temp.parameters["spec_step"], "\n"
->>>>>>> 265ae392
         except:
             break
 
         good_list.append(FullHighSideband(temp))
 
         counter = temp.parameters["spec_step"] + 1
-<<<<<<< HEAD
-
-        for piece in spectra_list:
-            if temp.parameters["series"] == piece.parameters["series"]:
-                if piece.parameters["spec_step"] == counter:
-                    print "I am working on", temp.parameters["series"]
-                    good_list[-1].add_CCD(piece)
-                    spectra_list.remove(piece)
-                    counter += 1
-=======
         print "Starting counter is", counter
         temp_list = list(spectra_list)
         for piece in temp_list:
@@ -1474,8 +1306,7 @@
                     print "I found this one", piece.parameters["series"]
                     counter += 1
                     good_list[-1].add_CCD(piece)
-                    spectra_list.remove(piece)                    
->>>>>>> 265ae392
+                    spectra_list.remove(piece)       
         good_list[-1].make_results_array()
     return good_list
 
@@ -1852,23 +1683,14 @@
     if verbose:
         print "overlap:", overlap
 
-<<<<<<< HEAD
-    new_starter = overlap[-1]
-    overlap = [x for x in overlap if (x%2 == 0) and (x != min(overlap) and (x != max(overlap)))]
-
-=======
->>>>>>> 265ae392
     if need_ratio:
     # Calculate the appropriate ratio to multiply the new sidebands by.
     # I'm not entirely sure what to do with the error of this guy.
         ratio_list = []
-<<<<<<< HEAD
-=======
 
         new_starter = overlap[-1]
         if len(overlap) > 2:
             overlap = [x for x in overlap if (x%2 == 0) and (x != min(overlap) and (x != max(overlap)))]
->>>>>>> 265ae392
         for sb in overlap:
             ratio_list.append(full[sb][2] / new_dict[sb][2])
         ratio = np.mean(ratio_list)
@@ -1881,29 +1703,15 @@
     # besides the strength and its error.
         for sb in overlap:
             full[sb][2] = ratio * new_dict[sb][2]
-<<<<<<< HEAD
-            full[sb][3] = full[sb][2] * np.sqrt((error / ratio)**2 + (new_dict[3] / new_dict[2])**2)
-            
-            # Now for linewidths
-            lw_error = np.sqrt(full[sb][5]**(-2) + new_dict[sb][5]**(-2))**(-1)
-            lw_avg = (full[sb][4] / (full[sb][5]**2) + new_dict[sb][4] / (new_dict[sb][5]**2)) / (full[sb][5]**(-2) + new_dict[sb][3]**(-2))
-=======
             full[sb][3] = full[sb][2] * np.sqrt((error / ratio)**2 + (new_dict[sb][3] / new_dict[sb][2])**2)
             
             # Now for linewidths
             lw_error = np.sqrt(full[sb][5]**(-2) + new_dict[sb][5]**(-2))**(-1)
             lw_avg = (full[sb][4] / (full[sb][5]**2) + new_dict[sb][4] / (new_dict[sb][5]**2)) / (full[sb][5]**(-2) + new_dict[sb][5]**(-2))
->>>>>>> 265ae392
             full[sb][4] = lw_avg
             full[sb][5] = lw_error
 
     else:
-<<<<<<< HEAD
-        for sb in overlap:
-            print "The sideband", sb
-            print "Old value", full[sb][4]*1000
-            print "Add value", new_dict[sb][4]*1000
-=======
         new_starter = overlap[-1]
         overlap = [x for x in overlap if (x%2 == 0) and (x != min(overlap) and (x != max(overlap)))]
         for sb in overlap:
@@ -1911,7 +1719,6 @@
                 print "The sideband", sb
                 print "Old value", full[sb][4]*1000
                 print "Add value", new_dict[sb][4]*1000
->>>>>>> 265ae392
             error = np.sqrt(full[sb][3]**(-2) + new_dict[sb][3]**(-2))**(-1)
             avg = (full[sb][2] / (full[sb][3]**2) + new_dict[sb][2] / (new_dict[sb][3]**2)) / (full[sb][3]**(-2) + new_dict[sb][3]**(-2))
             full[sb][2] = avg
@@ -1921,12 +1728,6 @@
             lw_avg = (full[sb][4] / (full[sb][5]**2) + new_dict[sb][4] / (new_dict[sb][5]**2)) / (full[sb][5]**(-2) + new_dict[sb][5]**(-2))
             full[sb][4] = lw_avg
             full[sb][5] = lw_error # This may not be the exactly right way to calculate the error
-<<<<<<< HEAD
-            print "New value", lw_avg * 1000
-
-    for sb in [x for x in new_dict.keys() if (x >= new_starter)]:
-        full[sb] = new_dict[sb]
-=======
             if verbose:
                 print "New value", lw_avg * 1000
 
@@ -1935,7 +1736,6 @@
         if need_ratio:
             full[sb][2] = ratio * full[sb][2]
             full[sb][3] = full[sb][2] * np.sqrt((error / ratio)**2 + (ratio * full[sb][3] / full[sb][2])**2)
->>>>>>> 265ae392
     #print "I made this dictionary", sorted(full.keys())
     return full
 
@@ -2006,21 +1806,14 @@
         if verbose:
             print "The shape of the param_array is:", param_array.shape
         #print "The param_array itself is:", param_array
-<<<<<<< HEAD
-    
-=======
+
     '''
->>>>>>> 265ae392
     param_array_norm = np.array(param_array).T # python iterates over rows
     for elem in [x for x in xrange(len(param_array_norm)) if (x-1)%7 == 3]:
         temp_max = np.max(param_array_norm[elem])
         param_array_norm[elem] = param_array_norm[elem] / temp_max
         param_array_norm[elem + 1] = param_array_norm[elem + 1] / temp_max
-<<<<<<< HEAD
-
-
-    param_array_norm = np.array(param_array_norm.T)
-=======
+
     '''
     snipped_array = param_array[:, 0]
     norm_array = param_array[:, 0]
@@ -2044,7 +1837,6 @@
 
     snipped_array = snipped_array.T
     norm_array = norm_array.T
->>>>>>> 265ae392
 
 
     try:
@@ -2055,10 +1847,7 @@
         else:
             raise
     norm_name = file_name + '_norm.txt'
-<<<<<<< HEAD
-=======
     snip_name = file_name + '_snip.txt'
->>>>>>> 265ae392
     file_name = file_name + '.txt'
     
     try:
@@ -2090,12 +1879,6 @@
     #print "Spec header: ", spec_header
     print "the param_array is:", param_array
     np.savetxt(os.path.join(folder_str, file_name), param_array, delimiter=',', 
-<<<<<<< HEAD
-               header=header, comments='', fmt='%0.6e')
-    np.savetxt(os.path.join(folder_str, norm_name), param_array_norm, delimiter=',', 
-               header=header, comments='', fmt='%0.6e')
-    print "Saved the file.\nDirectory: {}".format(os.path.join(folder_str, file_name))
-=======
                header=header_total, comments='', fmt='%0.6e')
     np.savetxt(os.path.join(folder_str, snip_name), snipped_array, delimiter=',', 
                header=header_snip, comments='', fmt='%0.6e')
@@ -2158,4 +1941,3 @@
             spectrum.save_processing(save[0], save[1], marker=spectrum.parameters["series"] + '_' + str(spectrum.parameters["spec_step"]), index=index)
             index += 1
     return spectra_list
->>>>>>> 265ae392
