--- conflicted
+++ resolved
@@ -3544,13 +3544,8 @@
 
         return gamma_cost_array
 
-<<<<<<< HEAD
-    def gamma_th_sweep(self,gamma1_array,gamma2_array,n_ref,n_test,phi,
-        Jexp,gc_fname,eta_folder,save_results = True):
-=======
     def gamma_th_sweep(self,gamma1_array,gamma2_array,sidebands,phi,
         Texp,gc_fname,Q_folder,save_results = True):
->>>>>>> 2216ff17
         '''
         This function calculates the integrals and cost function for an array of
         gamma1 and gamma2. You can pass any array of gamma1 and gamma2 values and
