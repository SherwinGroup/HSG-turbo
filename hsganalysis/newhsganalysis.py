--- conflicted
+++ resolved
@@ -404,10 +404,6 @@
             self.subtrahenda = []
             self.ccd_data = np.array(fname)
             self.ccd_data[:, 0] = 1239.84 / self.ccd_data[:, 0]
-<<<<<<< HEAD
-            errors = np.ones_like(self.ccd_data[:,0])
-            self.ccd_data = np.column_stack((self.ccd_data, errors))
-=======
             # This data won't have errors
             self.ccd_data = np.column_stack((self.ccd_data, np.ones_like(self.ccd_data[:,1])))
             self.fname = "Live Data"
@@ -415,7 +411,6 @@
             raise Exception("I don't know what this file type is {}, type: {}".format(
                 fname, type(fname)
             ))
->>>>>>> c87bd879
 
         self.proc_data = np.array(self.ccd_data)
         # proc_data is now a 1600 long array with [frequency (eV), signal (counts / FEL pulse), S.E. of signal mean]
@@ -766,11 +761,7 @@
                 last_sb = x_axis[found_index]
                 
                 # if verbose:
-<<<<<<< HEAD
-                # print "I just found", order, "at freq", last_sb, "\n"
-=======
                 print "I just found", order, "at index", found_index, "at freq", last_sb, "\n"
->>>>>>> c87bd879
                 
                 sb_freq_guess.append(x_axis[found_index])
                 sb_amp_guess.append(check_max_area - (2 * octant + 1) * check_ave)
