--- conflicted
+++ resolved
@@ -26,11 +26,8 @@
 import matplotlib.pyplot as plt
 import scipy.ndimage as ndimage
 import itertools as itt
-<<<<<<< HEAD
 import hsganalysis.QWPProcessing as qwp
-=======
 from hsganalysis.QWPProcessing.extractMatrices import makeT,saveT
->>>>>>> e7c2054a
 np.set_printoptions(linewidth=500)
 
 # One of the main results is the HighSidebandCCD.sb_results array. These are the
@@ -3994,18 +3991,9 @@
                 f4 = f4 + allSbData[k+1,sbIdx]*np.exp(-1j*8*np.pi*k/16)
                 df0 = df0 + allSbData[k+1, sbIdx+1]
                 df2 = df2 + allSbData[k+1,sbIdx+1]*np.exp(-1j*4*np.pi*k/16)
-<<<<<<< HEAD
                 df4 = df4 + allSbData[k+1,sbIdx+1]*np.exp(-1j*8*np.pi*k/16)
             
             phi = 5*2*np.pi/180 
-=======
-                df4 = df4 + allSbData[k+1,sbIdx]*np.exp(-1j*8*np.pi*k/16)
-
-
-
-
-            phi = 5*2*np.pi/180
->>>>>>> e7c2054a
             # Generate the Stokes parameters from the Fourier Components
             S0 = (f0 - 2*f4.real)/(2*np.pi)
             S1 = 2*f4.real/(np.pi)
