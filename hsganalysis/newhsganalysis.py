# -*- coding: utf-8 -*-
"""
Created on Fri Jun 19 13:16:25 2015

@author: hbanks

Brevity required, prurience preferred
"""

from __future__ import division
import os
import glob
import errno
import copy
import json
import numpy as np
from scipy.optimize import curve_fit
import scipy.interpolate as spi
import scipy.optimize as spo
import scipy.fftpack as fft
import matplotlib.pyplot as plt
import scipy.ndimage as ndimage


####################
# Objects 
####################

class CCD(object):
    def __init__(self, fname, spectrometer_offset=None):
        """
        This will read the appropriate file and make a basic CCD object.  Fancier
        things will be handled with the sub classes.

        Creates:
        self.parameters = JSON dictionary holding all of the information from the
                          data file.
        self.description = string that is the text box from data taking GUI
        self.raw_data = raw data output by measurement software, wavelength vs.
                        data.  There may be text for some of the entries
        self.ccd_data = semi-processed 1600 x 3 array of photon energy vs. data with standard error of mean at that pixel
                        calculated by taking multiple images.

        :param fname: file name where the data is saved
        :type fname: str
        :param spectrometer_offset: if the spectrometer won't go where it's told, use this to correct the wavelengths (nm)
        :type spectrometer_offset: float
        :return: None, technically
        """

        self.fname = fname

        # print "I'm going to open", fname
        # f = open(fname,'rU')
        with open(fname, 'rU') as f:
            param_str = ''
            line = f.readline()
            while line[0] == '#':
                param_str += line[1:]
                line = f.readline()

            self.parameters = json.loads(param_str)
        # with open(fname,'rU') as f:
        #     parameters_str = f.readline()
        #     self.parameters = json.loads(parameters_str[1:])
        #     self.description = ''
        #     read_description = True
        #     while read_description:
        #         line = f.readline()
        #         if line[0] == '#':
        #             self.description += line[:]
        #         else:
        #             read_description = False
        try:
            self.parameters["spec_step"] = int(self.parameters["spec_step"])
        except ValueError:
            self.parameters["spec_step"] = 0
        except KeyError:
            pass
        self.raw_data = np.flipud(np.genfromtxt(fname, comments='#', delimiter=','))
        # I used flipup so that the x-axis is an increasing function of frequency

        self.ccd_data = np.array(self.raw_data[:1600, :])  # By slicing up to 1600,
        # we cut out the text
        # header
        if spectrometer_offset is not None or "offset" in self.parameters:
            try:
                # print "Doing offset", self.parameters["offset"]
                self.ccd_data[:, 0] += float(self.parameters["offset"])
                # print "it worked"
            except:
                self.ccd_data[:, 0] += spectrometer_offset
                # print "it didn't work"
        self.ccd_data[:, 0] = 1239.84 / self.ccd_data[:, 0]

    def __str__(self):
        return self.parameters['comments']

class Photoluminescence(CCD):
    def __init__(self, fname):
        """
        This object handles PL-type data.

        creates:
        self.proc_data = self.ccd_data divided by the exposure time
                         units: PL counts / second
        :param fname: name of the file
        :type fname: str

        :return: None, it makes things.
        """
        super(Photoluminescence, self).__init__(fname)

        self.proc_data = np.array(self.ccd_data)  # Does this work the way I want it to?
        self.proc_data[:, 1] = self.proc_data[:, 1] / self.parameters['exposure']


# def save_processing(self):

class Absorbance(CCD):
    def __init__(self, fname):
        """
        There are several ways Absorbance data can be loaded
        You could try to load the abs data output from data collection directly,
        which has the wavelength, raw, blank and actual absorbance data itself.  This is correct.

        Alternatively, you could want to load the raw transmission/reference
        data, ignoring (or maybe not even having) the abs calculated
        from the data collection software.  This is not the way to do it

        Creates:
        self.ref_data = np array of the reference, freq (eV) vs. reference (counts)
        self.raw_data = np.array of the raw absorption spectrum, freq (eV) vs. reference (counts)
        self.proc_data = np.array of the absorption spectrum IN dB! freq (eV) vs. "absorbance" (dB!!!)
        # TODO: are there errors here?
        :param fname: either an absorbance filename, or a length 2 list of filenames
        :type fname: str
        :return: None
        """
        # TODO: are there errors here?
        if "abs_" in fname:
            super(Absorbance, self).__init__(fname)
            # Separate into the separate data sets
            #   The raw counts of the reference data
            self.ref_data = np.array(self.ccd_data[:, [0, 1]])
            #   Raw counts of the sample
            self.raw_data = np.array(self.ccd_data[:, [0, 2]])
            #   The calculated absorbance data (-10*log10(raw/ref))
            self.proc_data = np.array(self.ccd_data[:, [0, 3]]) # Already in dB's

        else:
            # Should be here if you pass the reference/trans filenames
            try:
                super(Absorbance, self).__init__(fname[0])
                self.ref_data = np.array(self.ccd_data)

                super(Absorbance, self).__init__(fname[1])
                self.raw_data = np.array(self.ccd_data)
            except ValueError:
                # ValueError gets thrown when importing older data
                # which had more headers than data columns. Enforce
                # only loading first two columns to avoid

                self.ref_data = np.flipud(np.genfromtxt(fname[0], comments='#',
                                                        delimiter=',', usecols=(0, 1)))

                self.ref_data = np.array(self.ref_data[:1600, :])
                self.ref_data[:, 0] = 1239.84 / self.ref_data[:, 0]

                self.raw_data = np.flipud(np.genfromtxt(fname[1], comments='#',
                                                        delimiter=',', usecols=(0, 1)))

                self.raw_data = np.array(self.raw_data[:1600, :])
                self.raw_data[:, 0] = 1239.84 / self.raw_data[:, 0]
            except Exception as e:
                print "Exception opening,", e
            self.proc_data = np.empty_like(self.ref_data)
            self.proc_data[:, 0] = self.ref_data[:, 0]
            self.proc_data[:, 1] = np.log10(self.raw_data[:, 1] / self.ref_data[:, 1])

    def abs_per_QW(self, qw_number):
        """

        :param qw_number: number of quantum wells in the sample.
        :type qw_number: int
        :return: None
        """
        """
        This method turns the absorption to the absorbance per quantum well.  Is
        that how this data should be reported?

        Also, I'm not sure if columns 1 and 2 are correct.
        """
        temp_abs = -np.log(self.proc_data[:, 1] / self.proc_data[:, 2]) / qw_number
        self.proc_data = np.hstack((self.proc_data, temp_abs))

    def fft_smooth(self, cutoff, inspectPlots=False):
        """
        This function removes the Fabry-Perot that affects the absorption data

        creates:
        self.clean = np.array of the Fourier-filtered absorption data, freq (eV) vs. absorbance (dB!)
        self.parameters['fourier cutoff'] = the low pass cutoff frequency, in eV**(-1)
        :param cutoff: Fourier frequency of the cut off for the low pass filter
        :type cutoff: int or float
        :param inspectPlots: Do you want to see the results?
        :type inspectPlots: bool
        :return: None
        """
        # self.fixed = -np.log10(abs(self.raw_data[:, 1]) / abs(self.ref_data[:, 1]))
        # self.fixed = np.nan_to_num(self.proc_data[:, 1])
        # self.fixed = np.column_stack((self.raw_data[:, 0], self.fixed))
        self.parameters['fourier cutoff'] = cutoff
        self.clean = low_pass_filter(self.proc_data[:, 0], self.proc_data[:, 1], cutoff, inspectPlots)

    def save_processing(self, file_name, folder_str, marker='', index=''):
        """
        This bad boy saves the absorption spectrum that has been manipulated.

        Saves 100 lines of comments.

        :param file_name: The base name of the file to be saved
        :type file_name: str
        :param folder_str: The name of the folder where the file will be saved
        :type folder_str: str
        :param marker: A further label that might be the series tag or something
        :type marker: str
        :param index: If multiple files are being saved with the same name, include an integer to append to the end of the file
        :type index: int
        :return: None
        """
        try:
            os.mkdir(folder_str)
        except OSError, e:
            if e.errno == errno.EEXIST:
                pass
            else:
                raise

        spectra_fname = file_name + '_' + marker + '_' + str(index) + '.txt'
        self.save_name = spectra_fname

        try:
            parameter_str = json.dumps(self.parameters, sort_keys=True, indent=4, separators=(',', ': '))
        except:
            print "Source: EMCCD_image.save_images\nJSON FAILED"
            print "Here is the dictionary that broke JSON:\n", self.parameters
            return
        parameter_str = parameter_str.replace('\n', '\n#')

        num_lines = parameter_str.count('#')  # Make the number of lines constant so importing into Origin is easier
        for num in range(99 - num_lines): parameter_str += '\n#'

        origin_import_spec = '\nNIR frequency,Signal,Standard error\neV,arb. u.,arb. u.'
        spec_header = '#' + parameter_str + origin_import_spec
        # spec_header = '#' + parameter_str + '\n#' + self.description[:-2] + origin_import_spec

        np.savetxt(os.path.join(folder_str, spectra_fname), self.proc_data, delimiter=',',
                   header=spec_header, comments='', fmt='%0.6e')
        spectra_fname = 'clean ' + spectra_fname
        np.savetxt(os.path.join(folder_str, spectra_fname), self.clean, delimiter=',',
                   header=spec_header, comments='', fmt='%0.6e')
        print "Save image.\nDirectory: {}".format(os.path.join(folder_str, spectra_fname))


class NeonNoiseAnalysis(CCD):
    """
    This class is used to make handling neon calibration lines easier.  It's not great.
    """
    def __init__(self, fname, spectrometer_offset=None):
        # print 'opening', fname
        super(NeonNoiseAnalysis, self).__init__(fname, spectrometer_offset=spectrometer_offset)

        self.addenda = self.parameters['addenda']
        self.subtrahenda = self.parameters['subtrahenda']

        self.noise_and_signal()
        self.process_stuff()

    def noise_and_signal(self):
        """
        This bad boy calculates the standard deviation of the space between the 
        neon lines.

        The noise regions are, in nm:
        high: 784-792
        low1: 795-806
        low2: 815-823
        low3: 831-834

        the peaks are located at, in nm:
        #1, weak: 793.6
        #2, medium: 794.3 
        #3, medium: 808.2
        #4, weak: 825.9
        #5, strong: 830.0
        """
        print '\n\n'

        self.ccd_data = np.flipud(self.ccd_data)
        # self.high_noise_region = np.array(self.ccd_data[30:230, :])
        self.high_noise_region = np.array(self.ccd_data[80:180, :])  # for dark current measurements
        self.low_noise_region1 = np.array(self.ccd_data[380:700, :])
        self.low_noise_region2 = np.array(self.ccd_data[950:1200, :])
        self.low_noise_region3 = np.array(self.ccd_data[1446:1546, :])

        # self.high_noise = np.std(self.high_noise_region[:, 1])
        self.high_noise_std = np.std(self.high_noise_region[:, 1])
        self.high_noise_sig = np.mean(self.high_noise_region[:, 1])
        self.low_noise1 = np.std(self.low_noise_region1[:, 1])
        self.low_noise2 = np.std(self.low_noise_region2[:, 1])
        self.low_noise_std = np.std(self.low_noise_region2[:, 1])
        self.low_noise_sig = np.mean(self.low_noise_region2[:, 1])
        self.low_noise3 = np.std(self.low_noise_region3[:, 1])

        # self.noise_list = [self.high_noise, self.low_noise1, self.low_noise2, self.low_noise3]

        self.peak1 = np.array(self.ccd_data[303:323, :])
        self.peak2 = np.array(self.ccd_data[319:339, :])
        self.peak3 = np.array(self.ccd_data[736:746, :])
        self.peak4 = np.array(self.ccd_data[1268:1288, :])
        self.peak5 = np.array(self.ccd_data[1381:1421, :])

        temp_max = np.argmax(self.peak1[:, 1])
        self.signal1 = np.sum(self.peak1[temp_max - 1:temp_max + 2, 1])
        self.error1 = np.sqrt(np.sum(self.peak1[temp_max - 1:temp_max + 2, 2] ** 2))

        temp_max = np.argmax(self.peak2[:, 1])
        self.signal2 = np.sum(self.peak2[temp_max - 1:temp_max + 2, 1])
        self.error2 = np.sqrt(np.sum(self.peak2[temp_max - 1:temp_max + 2, 2] ** 2))

        temp_max = np.argmax(self.peak3[:, 1])
        self.signal3 = np.sum(self.peak3[temp_max - 1:temp_max + 2, 1])
        self.error3 = np.sqrt(np.sum(self.peak3[temp_max - 1:temp_max + 2, 2] ** 2))

        temp_max = np.argmax(self.peak4[:, 1])
        self.signal4 = np.sum(self.peak4[temp_max - 1:temp_max + 2, 1])
        self.error4 = np.sqrt(np.sum(self.peak4[temp_max - 1:temp_max + 2, 2] ** 2))

        temp_max = np.argmax(self.peak5[:, 1])
        self.signal5 = np.sum(self.peak5[temp_max - 1:temp_max + 2, 1])
        self.error5 = np.sqrt(np.sum(self.peak5[temp_max - 1:temp_max + 2, 2] ** 2))

        self.signal_list = [self.signal1, self.signal2, self.signal3, self.signal4, self.signal5]
        self.error_list = [self.error1, self.error2, self.error3, self.error4, self.error5]
        print "Signal list:", self.signal_list
        self.ccd_data = np.flipud(self.ccd_data)

    def process_stuff(self):
        """
        This one puts high_noise, low_noise1, signal2, and error2 in a nice horizontal array
        """
        # self.results = np.array([self.high_noise, self.low_noise1, self.signal5, self.error5])
        # average = np.mean([self.low_noise1, self.low_noise2, self.low_noise3])
        # self.results = np.array([self.high_noise, self.low_noise1, self.low_noise2, self.low_noise3, self.high_noise/average])
        self.results = np.array([self.high_noise_sig, self.high_noise_std, self.low_noise_sig, self.low_noise_std])


def collect_noise(neon_list, param_name, folder_name, file_name, name='Signal'):
    """
    This function acts like save parameter sweep.

    param_name = string that we're gonna save!
    """
    # param_array = None
    for elem in neon_list:
        print "pname: {}".format(elem.parameters[param_name]),
        print "results:", elem.results
        temp = np.insert(elem.results, 0, elem.parameters[param_name])
        try:
            param_array = np.row_stack((param_array, temp))
        except UnboundLocalError:
            param_array = np.array(temp)

    if len(param_array.shape) == 1:
        print "I don't think you want this file"
        return
        # append the relative peak error

    print '\n', param_array, '\n'

    param_array = np.column_stack((param_array, param_array[:, 4] / param_array[:, 3]))
    # append the snr
    param_array = np.column_stack((param_array, param_array[:, 3] / param_array[:, 2]))

    try:
        param_array = param_array[param_array[:, 0].argsort()]
    except:
        print "param_array shape", param_array.shape
        raise

    try:
        os.mkdir(folder_name)
    except OSError, e:
        if e.errno == errno.EEXIST:
            pass
        else:
            raise

    file_name = file_name + '.txt'

    origin_import1 = param_name + ",Noise,Noise,Signal,error,rel peak error,peak signal-to-noise"
    # origin_import1 = param_name + ",Noise,Noise,Noise,Noise,Ratio"
    origin_import2 = ",counts,counts,counts,counts,,"
    # origin_import2 = ",counts,counts,counts,,"
    origin_import3 = ",High noise region,Low noise region,{},{} error,{} rel error, {}".format(name, name, name, name)
    # origin_import3 = ",High noise region,Low noise region 1,Low noise region 2,Low noise region 3,High/low"
    header_total = origin_import1 + "\n" + origin_import2 + "\n" + origin_import3

    # print "Spec header: ", spec_header
    print "the param_array is:", param_array
    np.savetxt(os.path.join(folder_name, file_name), param_array, delimiter=',',
               header=header_total, comments='', fmt='%0.6e')
    print "Saved the file.\nDirectory: {}".format(os.path.join(folder_name, file_name))


class HighSidebandCCD(CCD):
    def __init__(self, hsg_thing, parameter_dict=None, spectrometer_offset=None):
        """
        This will read the appropriate file.  The header needs to be fixed to
        reflect the changes to the output header from the Andor file.  Because
        another helper file will do the cleaning and background subtraction,
        those are no longer part of this init.  This also turns all wavelengths
        from nm (NIR ones) or cm-1 (THz ones) into eV.

        OR, if an array is thrown in there, it'll handle the array and dict

        Input:
            For post-processing analysis:
                hsg_thing = file name of the hsg spectrum from CCD superclass
                spectrometer_offset = number of nanometers the spectrometer is off by,
                                      should be 0.0...but can be 0.2 or 1.0
            For Live-software:
                hsg_thing = np array of spectrum from camera
                parameter_dict = equipment dict generated by software

        Internal:
        self.hsg_thing = the filename
        self.parameters = string with all the relevant experimental perameters
        self.description = the description we added to the file as the data
                           was being taken
        self.proc_data = processed data that has gone is frequency vs counts/pulse
        self.dark_stdev = this is not currently handled appropriately
        self.addenda = the list of things that have been added to the file, in
                       form of [constant, *spectra_added]
        self.subtrahenda = the list of spectra that have been subtracted from
                           the file.  Constant subtraction is dealt with with
                           self.addenda

        :param hsg_thing: file name for the file to be opened.  OR the actually hsg np.ndarray.  Fun!
        :type hsg_thing: str OR np.ndarray
        :param parameter_dict: If being loaded through the data acquisition GUI, throw the dict in here
        :type parameter_dict: dict
        :param spectrometer_offset: Number of nm the spectrometer is off by
        :type spectrometer_offset: float
        :return: None, technically
        """
        if isinstance(hsg_thing, str):
            super(HighSidebandCCD, self).__init__(hsg_thing, spectrometer_offset=spectrometer_offset)
            # TODO: fix addenda bullshit
            self.addenda = []
            self.subtrahenda = []
        elif isinstance(hsg_thing, np.ndarray):
            self.parameters = parameter_dict.copy()  # Probably shouldn't shoehorn this in this way
            self.addenda = []
            self.subtrahenda = []
            self.ccd_data = np.array(hsg_thing)
            self.ccd_data[:, 0] = 1239.84 / self.ccd_data[:, 0]
            # This data won't have an error column, so attached a column of ones
            self.ccd_data = np.column_stack((self.ccd_data, np.ones_like(self.ccd_data[:,1])))
            self.ccd_data = np.flipud(self.ccd_data) # Because turning into eV switches direction
            self.fname = "Live Data"
        else:
            raise Exception("I don't know what this file type is {}, type: {}".format(
                hsg_thing, type(hsg_thing)
            ))
        self.proc_data = np.array(self.ccd_data)
        # proc_data is now a 1600 long array with [frequency (eV), signal (counts / FEL pulse), S.E. of signal mean]

        self.parameters["nir_freq"] = 1239.84 / float(self.parameters["nir_lambda"])
        self.parameters["thz_freq"] = 0.000123984 * float(self.parameters["fel_lambda"])
        self.parameters["nir_power"] = float(self.parameters["nir_power"])
<<<<<<< HEAD
        # self.parameters["thz_power"] = float(self.parameters["fel_power"])
        self.parameters["thz_power"] = float(self.parameters["pulseEnergies"]["mean"])

=======
        try: # This is the new way of doing things.  Also, now it's power
            self.parameters["thz_energy"] = float(self.parameters["pulseEnergies"]["mean"])
            self.parameters["thz_energy_std"] = float(self.parameters["pulseEnergies"]["std"])
        except: # This is the old way TODO: DEPRECATE THIS
            self.parameters["thz_energy"] = float(self.parameters["fel_power"])
>>>>>>> cade8697
    def __add__(self, other):
        """
        Add together the image data from self.proc_data, or add a constant to 
        that np.array.  It will then combine the addenda and subtrahenda lists,
        as well as add the fel_pulses together.  If type(other) is a CCD object,
        then it will add the errors as well.

        Input:
        self = CCD-like object
        other = int, float or CCD object

        Internal:
        ret.proc_data = the self.proc_data + other(.proc_data)
        ret.addenda = combination of two input addenda lists

        This raises a FutureWarning because these were designed early on and
        haven't been used much.

        :param other: The thing to be added, it's either a int/float or a HighSidebandCCD object
        :type other: int/float or HighSidebandCCD
        :return: Sum of self and other
        :rtype: HighSidebandCCD
        """
        raise FutureWarning
        ret = copy.deepcopy(self)
        # Add a constant offset to the data
        if type(other) in (int, float):
            ret.proc_data[:, 1] = self.proc_data[:, 1] + other
            ret.addenda[0] = ret.addenda[0] + other

        # or add the data of two hsg_spectra together
        else:
            if np.isclose(ret.parameters['center_lambda'], other.parameters['center_lambda']):
                ret.proc_data[:, 1] = self.proc_data[:, 1] + other.proc_data[:, 1]
                ret.proc_data[:, 2] = np.sqrt(self.proc_data[:, 1] ** 2 + other.proc_data[:, 1] ** 2)
                ret.addenda[0] = ret.addenda[0] + other.addenda[0]
                ret.addenda.extend(other.addenda[1:])
                ret.subtrahenda.extend(other.subtrahenda)
                ret.parameters['fel_pulses'] += other.parameters['fel_pulses']
            else:
                raise Exception('Source: Spectrum.__add__:\nThese are not from the same grating settings')
        return ret

    def __sub__(self, other):
        """
        This subtracts constants or other data sets between self.proc_data.  I 
        think it even keeps track of what data sets are in the file and how 
        they got there.

        See how __add__ works for more information.

        This raises a FutureWarning because these were designed early on and
        haven't been used much.

        :param other: The thing to be subtracted, it's either a int/float or a HighSidebandCCD object
        :type other: int/float or HighSidebandCCD
        :return: Sum of self and other
        :rtype: HighSidebandCCD
        """
        raise FutureWarning
        ret = copy.deepcopy(self)
        # Subtract a constant offset to the data
        if type(other) in (int, float):
            ret.proc_data[:, 1] = self.proc_data[:, 1] - other  # Need to choose a name
            ret.addenda[0] = ret.addenda[0] - other

        # Subtract the data of two hsg_spectra from each other
        else:
            if np.isclose(ret.proc_data[0, 0], other.proc_data[0, 0]):
                ret.proc_data[:, 1] = self.proc_data[:, 1] - other.proc_data[:, 1]
                ret.proc_data[:, 2] = np.sqrt(self.proc_data[:, 1] ** 2 + other.proc_data[:, 1] ** 2)
                ret.subtrahenda.extend(other.addenda[1:])
                ret.addenda.extend(other.subtrahenda)
            else:
                raise Exception('Source: Spectrum.__sub__:\nThese are not from the same grating settings')
        return ret

    def calc_approx_sb_order(self, test_nir_freq):
        """
        This simple method will simply return a float approximating the order
        of the frequency input.  We need this because the CCD wavelength
        calibration is not even close to perfect.  And it shifts by half a nm
        sometimes.

        :param test_nir_freq: the frequency guess of the nth sideband
        :type test_nir_freq: float
        :return: The approximate order of the sideband in question
        :rtype: float
        """
        nir_freq = self.parameters['nir_freq']
        thz_freq = self.parameters['thz_freq']
        approx_order = (test_nir_freq - nir_freq) / thz_freq
        return approx_order

    # def image_normalize(self, num_images):
    #     """
    #     This method will divide the proc_data by the number of images that were
    #     used in the hsg_sum_spectra function.  The proc_data array contains CCD
    #     signal per FEL pulse already.
    #
    #     Input:
    #     num_images = number of images proc_data came from
    #
    #     Internal:
    #     self.proc_data = normalizes the data and error columns to be signal/pulse
    #                      again
    #     """
    #
    #
    #
    #     """
    #     NOTE: Starting in Nov'15 or so, the EMCCD software
    #     handles this in the saved spectra
    #     """
    #     return
    #     self.proc_data[:, 1] = self.proc_data[:, 1] / num_images
    #     self.proc_data[:, 2] = self.proc_data[:, 2] / num_images

    def guess_sidebands(self, cutoff=8, verbose=False, plot=False):
        """
        Finds the locations of all the sidebands in the proc_data array to be 
        able to seed the fitting method.  This works by finding the maximum data
        value in the array and guessing what sideband it is.  It creates an array
        that includes this information.  It will then step down, initially by one
        THz frequency, then by twos after it hasn't found any odd ones.  It then
        goes up from the max and finds everything above in much the same way.

        There is currently no rhyme or reason to a cutoff of 8.  I don't know what
        it should be changed to, though.

        Input:
        cutoff = signal-to-noise threshold to count a sideband candidate.

        Internal:
        self.sb_list = List of all of the orders the method found
        self.sb_index = index of all of the peaks of the sidebands
        self.sb_guess = three-part list including the frequency, amplitude and
                        error guesses for each sideband
        """
        # TODO: this isn't commented appropriately.  Will it be made more readable first?

        if "cutoff" in self.parameters:
            cutoff = self.parameters["cutoff"]
        else:
            self.parameters['cutoff for guess_sidebands'] = cutoff
        x_axis = np.array(self.proc_data[:, 0])
        y_axis = np.array(self.proc_data[:, 1])
        error = np.array(self.proc_data[:, 2])

        min_sb = int(self.calc_approx_sb_order(x_axis[0])) + 1
        max_sb = int(self.calc_approx_sb_order(x_axis[-1]))

        nir_freq = self.parameters["nir_freq"]
        thz_freq = self.parameters["thz_freq"]

        # Find max strength sideband and it's order
        global_max = np.argmax(y_axis)
        order_init = int(round(self.calc_approx_sb_order(x_axis[global_max])))
        if verbose:
            print "The global max is at index", global_max
        if global_max < 15:
            check_y = y_axis[:global_max + 15]
            check_y = np.concatenate((np.zeros(15 - global_max), check_y))
        elif global_max > 1585:
            check_y = y_axis[global_max - 15:]
            check_y = np.concatenate((check_y, np.zeros(global_max - 1585)))
        else:
            check_y = y_axis[global_max - 15:global_max + 15]

        check_max_index = np.argmax(check_y)
        check_max_area = np.sum(check_y[check_max_index - 2:check_max_index + 3])

        check_ave = np.mean(check_y[[0, 1, 2, 3, 4, -1, -2, -3, -4, -5]])
        check_stdev = np.std(check_y[[0, 1, 2, 3, 4, -1, -2, -3, -4, -5]])
        check_ratio = (check_max_area - 3 * check_ave) / check_stdev

        if verbose:
            print "\nI'm checking", self.fname, "\n"
            print "Global max checking:", global_max, check_y
            print "\ncheck_max_area is", check_max_area
            print "check_ave is", check_ave
            print "check_stdev is", check_stdev
            print "check_ratio is", check_ratio

        if check_ratio > cutoff:
            self.sb_list = [order_init]
            self.sb_index = [global_max]
            sb_freq_guess = [x_axis[global_max]]
            sb_amp_guess = [y_axis[global_max]]
            sb_error_est = [
                np.sqrt(sum([i ** 2 for i in error[global_max - 2:global_max + 3]])) / (check_max_area - 5 * check_ave)]
        else:
            print "There are no sidebands in", self.fname
            raise RuntimeError

        # Look for lower order sidebands
        if verbose:
            print "Now I'll look for sidebands with frequency less than", sb_freq_guess
        last_sb = sb_freq_guess[0]
        index_guess = global_max
        consecutive_null_sb = 0
        consecutive_null_odd = 0
        no_more_odds = False
        break_condition = False
        for order in xrange(order_init - 1, min_sb - 1, -1):
            if no_more_odds == True and order % 2 == 1:
                last_sb = last_sb - thz_freq
                if verbose:
                    print "I skipped", order
                continue

            window_size = 0.45 + 0.0004 * order  # used to be last_sb?
            lo_freq_bound = last_sb - thz_freq * (1 + window_size)  # Not sure what to do about these
            hi_freq_bound = last_sb - thz_freq * (1 - window_size)

            start_index = False
            end_index = False
            if verbose:
                print "\nSideband", order, "\n"
                print "The low frequency bound is", lo_freq_bound
                print "The high frequency bound is", hi_freq_bound
            for i in xrange(index_guess, 0, -1):
                if end_index == False and i == 1:
                    break_condition = True
                    break
                if end_index == False and x_axis[i] < hi_freq_bound:
                    # print "end_index is", i
                    end_index = i
                elif i == 1:
                    start_index = 0
                    # print "hit end of data, start_index is 0"
                elif start_index == False and x_axis[i] < lo_freq_bound:
                    start_index = i
                    # print "start_index is", i
                    index_guess = i
                    break

            if break_condition:
                break
            check_y = y_axis[start_index:end_index]

            check_max_index = np.argmax(check_y)  # This assumes that two floats won't be identical
            check_max_area = np.sum(check_y[check_max_index - 1:check_max_index + 2])
            no_peak = (2 * len(check_y)) // 6
            check_ave = np.mean(np.take(check_y, np.concatenate((range(no_peak), range(no_peak, 0, -1)))))
            check_stdev = np.std(np.take(check_y, np.concatenate((range(no_peak), range(no_peak, 0, -1)))))
            # check_ave = np.mean(check_y[[0,1,2,3,-1,-2,-3,-4]])
            # check_stdev = np.std(check_y[[0,1,2,3,-1,-2,-3,-4]])
            # So the sideband isn't included in the noise calculation
            check_ratio = (check_max_area - 3 * check_ave) / check_stdev

            if verbose:
                print "check_y is", check_y
                print "\ncheck_max_area is", check_max_area
                print "check_ave is", check_ave
                print "check_stdev is", check_stdev
                print "check_ratio is", check_ratio

            if order % 2 == 1: # This raises the barrier for odd sideband detection
                check_ratio = check_ratio / 1.5
            if check_ratio > cutoff:
                found_index = check_max_index + start_index
                self.sb_index.append(found_index)
                last_sb = x_axis[found_index]

                if verbose:
                    print "I just found", last_sb

                sb_freq_guess.append(x_axis[found_index])
                sb_amp_guess.append(check_max_area - 3 * check_ave)
                error_est = np.sqrt(sum([i ** 2 for i in error[found_index - 1:found_index + 2]])) / (
                check_max_area - 3 * check_ave)
                if verbose:
                    print "My error estimate is:", error_est
                sb_error_est.append(error_est)
                self.sb_list.append(order)
                consecutive_null_sb = 0
                if order % 2 == 1:
                    consecutive_null_odd = 0
            else:
                # print "I could not find sideband with order", order
                last_sb = last_sb - thz_freq
                consecutive_null_sb += 1
                if order % 2 == 1:
                    consecutive_null_odd += 1
            if consecutive_null_odd == 1 and no_more_odds == False:
                # print "I'm done looking for odd sidebands"
                no_more_odds = True
            if consecutive_null_sb == 2:
                # print "I can't find any more sidebands"
                break

        # Look for higher sidebands
        if verbose: print "Now I'll look for sidebands with higher frequency"

        last_sb = sb_freq_guess[0]
        index_guess = global_max
        consecutive_null_sb = 0
        consecutive_null_odd = 0
        no_more_odds = False
        break_condition = False
        for order in xrange(order_init + 1, max_sb + 1):
            if no_more_odds == True and order % 2 == 1:
                last_sb = last_sb + thz_freq
                continue
            window_size = 0.45 + 0.001 * order  # used to be 0.28 and 0.0004
            lo_freq_bound = last_sb + thz_freq * (1 - window_size)  # Not sure what to do about these
            hi_freq_bound = last_sb + thz_freq * (1 + window_size)


            start_index = False
            end_index = False

            if verbose:
                print "\nSideband", order, "\n"
                print "lower bound", lo_freq_bound
                print "upper bound", hi_freq_bound, "\n"
            for i in xrange(index_guess, 1600):
                if start_index == False and i == 1599:
                    # print "I'm all out of space, captain!"
                    break_condition = True
                    break
                elif start_index == False and x_axis[i] > lo_freq_bound:
                    # print "start_index is", i
                    start_index = i
                elif i == 1599:
                    end_index = 1599
                    # print "hit end of data, end_index is 1599"
                elif end_index == False and x_axis[i] > hi_freq_bound:
                    end_index = i
                    # print "end_index is", i
                    index_guess = i
                    break
            if break_condition:
                break
            check_y = y_axis[start_index:end_index]

            check_max_index = np.argmax(check_y)  # This assumes that two floats won't be identical
            octant = len(check_y) // 8  # To be able to break down check_y into eighths
            if octant < 1:
                octant = 1

            check_max_area = np.sum(check_y[check_max_index - octant:check_max_index + octant + 1])


            if verbose and plot:
                plt.figure("CCD data")
                plt.plot([lo_freq_bound] * 2, [0, check_y[check_max_index]], 'b')
                plt.plot([hi_freq_bound] * 2, [0, check_y[check_max_index]], 'b')

            no_peak = (2 * len(check_y)) // 6 # The denominator is in flux, used to be 5
            if verbose: print "check_y length", len(check_y)

            check_ave = np.mean(np.take(check_y, np.concatenate((range(no_peak), range(-no_peak, 0)))))
            check_stdev = np.std(np.take(check_y, np.concatenate((range(no_peak), range(-no_peak, 0)))))
            # check_ave = np.mean(check_y[[0,1,2,3,-1,-2,-3,-4]])
            # check_stdev = np.std(check_y[[0,1,2,3,-1,-2,-3,-4]])
            check_ratio = (check_max_area - (2 * octant + 1) * check_ave) / check_stdev

            if verbose:
                print "Start and end index:", start_index, end_index
                print "check_y is", check_y
                print "\ncheck_max_area is", check_max_area
                print "check_ave is", check_ave
                print "check_stdev is", check_stdev
                print "check_ratio is", check_ratio
                print "sideband", order
                print "check_ratio", check_ratio

            if order % 2 == 1: # This raises the barrier for odd sideband detection
                check_ratio = check_ratio / 2
            if check_ratio > cutoff:
                found_index = check_max_index + start_index
                self.sb_index.append(found_index)
                last_sb = x_axis[found_index]

                if verbose:
                    print "I just found", order, "at index", found_index, "at freq", last_sb, "\n"

                sb_freq_guess.append(x_axis[found_index])
                sb_amp_guess.append(check_max_area - (2 * octant + 1) * check_ave)
                error_est = np.sqrt(sum([i ** 2 for i in error[found_index - octant:found_index + octant]])) / (
                check_max_area - (2 * octant + 1) * check_ave)
                # This error is a relative error.
                if verbose:
                    print "My error estimate is:", error_est
                # print "My relative error is:", error_est / sb_amp_guess
                sb_error_est.append(error_est)
                self.sb_list.append(order)
                consecutive_null_sb = 0
                if order % 2 == 1:
                    consecutive_null_odd = 0
            else:
                # print "I could not find sideband with order", order
                last_sb = last_sb + thz_freq
                consecutive_null_sb += 1
                if order % 2 == 1:
                    consecutive_null_odd += 1
            if consecutive_null_odd == 1 and no_more_odds == False:
                # print "I'm done looking for odd sidebands"
                no_more_odds = True
            if consecutive_null_sb == 2:
                # print "I can't find any more sidebands"
                break

        if verbose:
            print "I found these sidebands:", self.sb_list
        self.sb_guess = np.array([np.asarray(sb_freq_guess), np.asarray(sb_amp_guess), np.asarray(sb_error_est)]).T
        # self.sb_guess = [frequency guess, amplitude guess, relative error of amplitude] for each sideband.

    def fit_sidebands(self, plot=False, verbose=False):
        """
        This takes self.sb_guess and fits to each maxima to get the details of
        each sideband.  It's really ugly, but it works.  The error of the
        sideband area is approximated from the data, not the curve fit.  All
        else is from the curve fit.  Which is definitely underestimating the
        error, but we don't care too much about those errors (at this point).

        self.sb_guess = [frequency guess, amplitude guess, relative error of amplitude] for each sideband.

        Temporary stuff:
        sb_fits = holder of the fitting results until all spectra have been fit
        window = an integer that determines the "radius" of the fit window, proportional to thz_freq.

        Attributes created:
        self.sb_results = the money maker.  Column order:
                          [sb number, Freq (eV), Freq error (eV), Gauss area (arb.), Area error, Gauss linewidth (eV), Linewidth error (eV)]
                          [    0    ,      1   ,        2,      ,        3         ,      4    ,         5           ,        6            ]
        self.full_dict = a dictionary similar to sb_results, but now the keys
                         are the sideband orders.  Column ordering is otherwise the same.
        :param plot: Do you want to see the fits plotted with the data?
        :type plot: bool
        :param verbose: Do you want to see the details AND the initial guess fits?
        :type verbose: bool
        :return: None
        """
        # print "Trying to fit these"
        sb_fits = []

        # pretty sure you want this up here so things don't break
        # when no sidebands found
        self.full_dict = {}
        thz_freq = self.parameters["thz_freq"]
        window = 15 + int(15 * thz_freq / 0.0022) # Adjust the fit window based on the sideband spacing
                                                  # The 15's are based on empirical knowledge that for
                                                  # 540 GHz (2.23 meV), the best window size is 30 and
                                                  # that it seems like the window size should grow slowly?
        for elem, num in enumerate(self.sb_index):  # Have to do this because guess_sidebands
            # doesn't out put data in the most optimized way
            if self.sb_index[elem] < window:
                data_temp = self.proc_data[:self.sb_index[elem] + window, :]
            elif (1600 - self.sb_index[elem]) < window:
                data_temp = self.proc_data[self.sb_index[elem] - window:, :]
            else:
                data_temp = self.proc_data[self.sb_index[elem] - window:self.sb_index[elem] + window, :]
            width_guess = 0.0001 + 0.000001 * self.sb_list[elem]  # so the width guess gets wider as order goes up
            p0 = [self.sb_guess[elem, 0], self.sb_guess[elem, 1] * width_guess, width_guess, 0.1]
            # print "Let's fit this shit!"
            if verbose:
                print "number:", elem, num
                # print "data_temp:", data_temp
                print "p0:", p0
            # plot_guess = True  # This is to disable plotting the guess function
            if verbose and plot:
                plt.figure('CCD data')
                linewidth = 3
                x_vals = np.linspace(data_temp[0, 0], data_temp[-1, 0], num=500)
                if elem != 0:
                    try:
                        plt.plot(x_vals, gauss(x_vals, *p0),
                                 plt.gca().get_lines()[-1].get_color() + '--'  # I don't really know. Mostly
                                 # just looked around at what functions
                                 # matplotlib has...
                                 , linewidth=linewidth)
                    except:  # to prevent weird mac issues with the matplotlib things?
                        plt.plot(x_vals, gauss(x_vals, *p0), '--', linewidth=linewidth)

                else:
                    plt.plot(x_vals, gauss(x_vals, *p0), '--', linewidth=linewidth)

            try:
                if verbose:
                    print "I'm going to try to fit", self.sb_list[elem]
                coeff, var_list = curve_fit(gauss, data_temp[:, 0], data_temp[:, 1], p0=p0)
            except:
                if verbose:
                    print "I couldn't fit", elem
                    print "It's sideband", num
                    print "In file", self.fname
                self.sb_list[elem] = None
                continue # This will ensure the rest of the loop is not run without an actual fit.

            if verbose:
                print "the fit worked"
            coeff[1] = abs(coeff[1])  # The amplitude could be negative if the linewidth is negative
            coeff[2] = abs(coeff[2])  # The linewidth shouldn't be negative
            if verbose:
                print "coeffs:", coeff
                print "sigma for {}: {}".format(self.sb_list[elem], coeff[2])
            if 10e-4 > coeff[2] > 10e-6:
                sb_fits.append(np.hstack((self.sb_list[elem], coeff, np.sqrt(np.diag(var_list)))))
                sb_fits[-1][6] = self.sb_guess[elem, 2] * coeff[1]
                    # the var_list wasn't approximating the error well enough, even when using sigma and absoluteSigma
                    # self.sb_guess[elem, 2] is the relative error as calculated by the guess_sidebands method
                    # coeff[1] is the area from the fit.  Therefore, the product should be the absolute error
                    # of the integrated area of the sideband.  The other errors are still underestimated.
                if verbose:
                    print "number:", elem, num
                    print "The rel. error guess is", self.sb_guess[elem, 2]
                    print "The abs. error guess is", coeff[1] * self.sb_guess[elem, 2]

                # The error from self.sb_guess[elem, 2] is a relative error
            if plot and verbose:
                plt.figure('CCD data')
                linewidth = 5
                x_vals = np.linspace(data_temp[0, 0], data_temp[-1, 0], num=500)
                if elem != 0:
                    try:
                        plt.plot(x_vals, gauss(x_vals, *coeff),
                                 plt.gca().get_lines()[-1].get_color() + '--'  # I don't really know. Mostly
                                 # just looked around at what functions
                                 # matplotlib has...
                                 , linewidth=linewidth)
                    except:  # to prevent weird mac issues with the matplotlib things?
                        plt.plot(x_vals, gauss(x_vals, *coeff), '--', linewidth=linewidth)

                else:
                    plt.plot(x_vals, gauss(x_vals, *coeff), '--', linewidth=linewidth)
        sb_fits_temp = np.asarray(sb_fits)
        reorder = [0, 1, 5, 2, 6, 3, 7, 4, 8]
        try:
            sb_fits = sb_fits_temp[:, reorder]
            if verbose: print "The abs. error guess is", sb_fits[:, 0:5]
        except:
            print "The file is:", self.fname
            print "\n!!!!!\nSHIT WENT WRONG\n!!!!!\n"

        # Going to label the appropriate row with the sideband
        self.sb_list = sorted(list([x for x in self.sb_list if x is not None]))
        sb_names = np.vstack(self.sb_list)

        sorter = np.argsort(sb_fits[:, 0])


        self.sb_results = np.array(sb_fits[sorter, :7])

        if verbose:
            print "sb_names:", sb_names
            print "sb_fits:", sb_fits
            print "sb_results:", self.sb_results
        self.full_dict = {}
        for sb in self.sb_results:
            self.full_dict[sb[0]] = np.asarray(sb[1:])

    def infer_frequencies(self, nir_units="wavenumber", thz_units="GHz", bad_points=-2):
        """
        This guy tries to fit the results from fit_sidebands to a line to get the relevant frequencies
        :param nir_units: What units do you want this to output?
        :type nir_units: 'nm', 'wavenumber', 'eV', 'THz'
        :param thz_units: What units do you want this to output for the THz?
        :type thz_units: 'GHz', 'wavenumber', 'meV'
        :param bad_points: How many more-positive order sidebands shall this ignore?
        :type bad_points: int
        :return: freqNIR, freqTHz, the frequencies in the appropriate units
        """
        # force same units for in dict
        freqNIR, freqTHz = calc_laser_frequencies(self, "wavenumber", "wavenumber", bad_points)

        self.parameters["calculated NIR freq (cm-1)"] = "{}".format(freqNIR, nir_units)
        self.parameters["calculated THz freq (cm-1)"] = "{}".format(freqTHz, freqTHz)
        freqNIR, freqTHz = calc_laser_frequencies(self, nir_units, thz_units, bad_points)
        return freqNIR, freqTHz

    def save_processing(self, file_name, folder_str, marker='', index='', verbose=''):
        """
        This will save all of the self.proc_data and the results from the
        fitting of this individual file.

        Format:
        spectra_fname = file_name + '_' + marker + '_' + str(index) + '.txt'
        fit_fname = file_name + '_' + marker + '_' + str(index) + '_fits.txt'

        Inputs:
        file_name = the beginning of the file name to be saved
        folder_str = the location of the folder where the file will be saved,
                     will create the folder, if necessary.
        marker = I...I don't know what this was originally for
        index = used to keep these files from overwriting themselves when in a
                list

        Outputs:
        Two files:
            self.proc_data = the continuous spectrum
            self.sb_results = the individual sideband details

        :param file_name: The base name for the saved file
        :type file_name: str
        :param folder_str: The full name for the folder hte file is saved it.  Folder can be created
        :type folder_str: str
        :param marker: Marker for the file, appended to file_name, often the self.parameters['series']
        :type marker: str
        :param index: used to keep these files from overwriting themselves when marker is the same
        :type index: str or int
        :return: None
        """
        try:
            os.mkdir(folder_str)
        except OSError, e:
            if e.errno == errno.EEXIST:
                pass
            else:
                raise
        temp = np.array(self.sb_results)

        ampli = np.array([temp[:, 3] / temp[:, 5]])  # But [:, 3] is already area?
        # (The old name was area)
        # I think it must be amplitude
        temp[:, 5:7] = temp[:, 5:7] * 1000  # For meV linewidths
        if verbose:
            print "sb_results", self.sb_results.shape
            print "ampli", ampli.shape
        save_results = np.hstack((temp, ampli.T))

        spectra_fname = file_name + '_' + marker + '_' + str(index) + '.txt'
        fit_fname = file_name + '_' + marker + '_' + str(index) + '_fits.txt'
        self.save_name = spectra_fname

        self.parameters['addenda'] = self.addenda
        self.parameters['subtrahenda'] = self.subtrahenda
        try:
            parameter_str = json.dumps(self.parameters, sort_keys=True, indent=4, separators=(',', ': '))
        except:
            print "Source: EMCCD_image.save_images\nJSON FAILED"
            print "Here is the dictionary that broke JSON:\n", self.parameters
            return
        parameter_str = parameter_str.replace('\n', '\n#')

        num_lines = parameter_str.count('#')  # Make the number of lines constant so importing is easier
        for num in range(99 - num_lines): parameter_str += '\n#'

        origin_import_spec = '\nNIR frequency,Signal,Standard error\neV,arb. u.,arb. u.'
        spec_header = '#' + parameter_str + origin_import_spec

        origin_import_fits = '\nSideband,Center energy,error,Sideband strength,error,Linewidth,error,Amplitude\norder,eV,,arb. u.,,meV,,arb. u.\n' + marker + ','*7
        fits_header = '#' + parameter_str + origin_import_fits

        np.savetxt(os.path.join(folder_str, spectra_fname), self.proc_data, delimiter=',',
                   header=spec_header, comments='', fmt='%0.6e')
        np.savetxt(os.path.join(folder_str, fit_fname), save_results, delimiter=',',
                   header=fits_header, comments='', fmt='%0.6e')
        if verbose:
            print "Save image.\nDirectory: {}".format(os.path.join(folder_str, spectra_fname))


class PMT(object):
    def __init__(self, file_name):
        """
        Initializes a SPEX spectrum.  It'll open a file, and bring in the details
        of a sideband spectrum into the object.  There isn't currently any reason
        to use inheritance here, but it could be extended later to include PLE or
        something of the sort.

        attributes:
            self.parameters - dictionary of important experimental parameters
                              this will not necessarily be the same for each
                              file in the object
            self.fname - the current file path

        :param file_name: The name of the PMT file
        :type file_name: str
        :return: None
        """
        print "This started"
        self.fname = file_name
        # self.files_included = [file_name]
        with open(file_name, 'rU') as f:
            param_str = ''
            line = f.readline()  # Needed to move past the first line, which is the sideband order.  Not generally useful
            line = f.readline()
            while line[0] == '#':
                param_str += line[1:]
                line = f.readline()

            self.parameters = json.loads(param_str)

class HighSidebandPMT(PMT):
    def __init__(self, file_path, verbose=False):
        """
        Initializes a SPEX spectrum.  It'll open a single file, then read
        the data from that file using .add_sideband().  The super's init will handle the parameters
        and the description.

        attributes:
            self.parameters - dictionary of important experimental parameters, created in PMT
            self.sb_dict - keys are sideband order, values are PMT data arrays
            self.sb_list - sorted list of included sidebands

        :param file_path: path to the current file
        :type file_path: str
        :param verbose: Flag to see the nitty gritty details
        :type verbose: bool
        :return:
        """
        super(HighSidebandPMT, self).__init__(file_path)  # Creates the json parameters dictionary
        self.fname = file_path
        self.parameters["files included"] = [file_path]
        with open(file_path, 'rU') as f:
            sb_num = int(f.readline()[1:])
        raw_temp = np.genfromtxt(file_path, comments='#', delimiter=',')[3:, :]
        self.initial_sb = sb_num
        self.initial_data = np.array(raw_temp)
        self.sb_dict = {sb_num: np.array(raw_temp)}
        self.sb_list = [sb_num]

    def add_sideband(self, other):
        """
        This bad boy will add another PMT sideband object to the sideband spectrum of this object.  It handles
        when you measure the same sideband twice.  It assumes both are equally "good"

        It currently doesn't do any sort of job combining dictionaries or anything, but it definitely could, if
        you have two incomplete dictionaries

        :param other: the new sideband data to add to the larger spectrum.  Add means append, no additino is performed
        :type other: HighSidebandPMT
        :return:
        """
        """
        This bad boy will add another PMT sideband object to the sideband spectrum of this object

        It currently doesn't do any sort of job combining dictionaries or anything, but it definitely could
        """
        self.parameters["files included"].append(other.fname)

        if other.initial_sb in self.sb_list:
            self.sb_list.append(other.initial_sb)

        # Make things comma delimited?
        try:
            self.sb_dict[other.initial_sb].vstack((other.initial_data))
        except:
            self.sb_dict[other.initial_sb] = np.array(other.initial_data)

    def process_sidebands(self, verbose=False):
        """
        This bad boy will clean up the garbled mess that is the object before hand,
        including clearing out misfired shots and doing the averaging.

        Affects:
            self.sb_dict = Averages over sidebands

        Creates:
            self.sb_list = The sideband orders included in this object.

        :param verbose: Flag to see the nitty gritty details.
        :type verbose: bool
        :return: None
        """

        for sb_num, sb in list(self.sb_dict.items()):
            if sb_num == 0:
                fire_condition = -np.inf  # This way the FEL doesn't need to be on during laser line measurement
            else:
                fire_condition = np.mean(sb[:, 2]) / 2  # Say FEL fired if the
                # cavity dump signal is
                # more than half the mean
                # of the cavity dump signal
            frequencies = sorted(list(set(sb[:, 0])))

            temp = None
            for freq in frequencies:
                data_temp = np.array([])
                for point in sb:
                    if point[0] == freq and point[2] > fire_condition:
                        data_temp = np.hstack((data_temp, point[3]))
                try:
                    temp = np.vstack(
                        (temp, np.array([freq, np.mean(data_temp), np.std(data_temp) / np.sqrt(len(data_temp))])))
                except:
                    temp = np.array([freq, np.mean(data_temp), np.std(data_temp) / np.sqrt(len(data_temp))])
            temp[:, 0] = temp[:, 0] / 8065.6  # turn NIR freq into eV
            temp = temp[temp[:, 0].argsort()]
            self.sb_dict[sb_num] = np.array(temp)
        self.sb_list = sorted(self.sb_dict.keys())
        if verbose:
            print "Sidebands included", self.sb_list

    def integrate_sidebands(self, verbose=False):
        """
        This method will integrate the sidebands to find their strengths, and then
        use a magic number to define the width, since they are currently so utterly
        undersampled for fitting.

        It is currently the preferred method for calculating sideband strengths.
        self.fit_sidebands is probably better with better-sampled lines.

        Creates:
        self.sb_results = full list of integrated data. Column order is:
                          [sb order, Freq (eV), "error" (eV), Integrate area (arb.), area error, "Linewidth" (eV), "Linewidth error" (eV)
        self.full_dict = Dictionary where the SB order column is removed and turned into the keys.  The values
                         are the rest of that sideband's results.

        :param verbose: Flag to see the nitty gritty details
        :type verbose: bool
        :return: None
        """
        self.full_dict = {}
        for sideband in self.sb_dict.items():
            index = np.argmax(sideband[1][:, 1])
            nir_frequency = sideband[1][index, 0]
            area = np.trapz(np.nan_to_num(sideband[1][:, 1]), sideband[1][:, 0])
            error = np.sqrt(np.sum(np.nan_to_num(sideband[1][:, 2]) ** 2)) / 8065.6  # Divide by the step size?
            if verbose:
                print "order", sideband[0]
                print "area", area
                print "error", error
                print "ratio", area / error
            details = np.array([sideband[0], nir_frequency, 1 / 8065.6, area, error, 2 / 8065.6, 1 / 8065.6])
            if area < 0:
                if verbose:
                    print "area less than 0", sideband[0]
                continue
            elif area < 2 * error:  # Two seems like a good cutoff?
                if verbose:
                    print "I did not keep sideband ", sideband[0]
                continue
            try:
                self.sb_results = np.vstack((self.sb_results, details))
            except:
                self.sb_results = np.array(details)
            self.full_dict[sideband[0]] = details[1:]
        try:
            self.sb_results = self.sb_results[self.sb_results[:, 0].argsort()]
<<<<<<< HEAD
        except:
=======
        except (IndexError, AttributeError):
            # IndexError where there's only one sideband
            # AttributeError when there aren't any (one sb which wasn't fit)
>>>>>>> cade8697
            pass

    def fit_sidebands(self, plot=False, verbose=False):
        """
        This method will fit a gaussian to each of the sidebands provided in 
        the self.sb_dict and make a list just like in the EMCCD version.  It 
        will also use the standard error of the integral of the PMT peak as the
        error of the gaussian area instead of that element from the covariance
        matrix.  Seems more legit.  
        
        attributes:
        self.sb_results: the numpy array that contains all of the fit info just
                         like it does in the CCD class.
        self.full_dict = A dictionary version of self.sb_results

        :param plot: Flag to see the results plotted
        :type plot: bool
        :param verbose: Flag to see the nitty gritty details
        :type verbose: bool
        :return: None
        """
        sb_fits = {}
        for sideband in self.sb_dict.items():
            if verbose:
                print "Sideband number", sideband[0]
                print "Sideband data:\n", sideband[1]
            index = np.argmax(sideband[1][:, 1])
            nir_frequency = sideband[1][index, 0]
            peak = sideband[1][index, 1]
            width_guess = 0.0001  # Yep, another magic number
            p0 = [nir_frequency, peak * width_guess, width_guess, 0.00001]

            if verbose:
                x_vals = np.linspace(np.amin(sideband[1][:, 0]), np.amax(sideband[1][:, 0]), num=50)
                plt.plot(x_vals, gauss(x_vals, *p0), label="fit :{}".format(sideband[1]))
                print "p0:", p0
            try:
                coeff, var_list = curve_fit(gauss, sideband[1][:, 0], sideband[1][:, 1], sigma=sideband[1][:, 2], p0=p0)
                coeff[1] = abs(coeff[1])
                coeff[2] = abs(coeff[2])
                if verbose:
                    print "coeffs:", coeff
                    print "stdevs:", np.sqrt(np.diag(var_list))
                    print "integral", np.trapz(sideband[1][:, 1], sideband[1][:, 0])
                if np.sqrt(np.diag(var_list))[0] / coeff[0] < 0.5:  # The error on where the sideband is should be small
                    sb_fits[sideband[0]] = np.concatenate((np.array([sideband[0]]), coeff, np.sqrt(np.diag(var_list))))
                    # print "error then:", sb_fits[sideband[0]][6]
                    relative_error = np.sqrt(sum([x ** 2 for x in sideband[1][index - 1:index + 2, 2]])) / np.sum(
                        sideband[1][index - 1:index + 2, 1])
                    if verbose:
                        print "relative error:", relative_error
                    sb_fits[sideband[0]][6] = coeff[1] * relative_error
                    # print "error now:", sb_fits[sideband[0]][6]
                    if plot:
                        x_vals = np.linspace(np.amin(sideband[1][:, 0]), np.amax(sideband[1][:, 0]), num=50)
                        plt.plot(x_vals, gauss(x_vals, *coeff))
                        # plt.plot(x_vals, gauss(x_vals, *p0))
                else:
                    print "what happened?"
            except:
                print "God damn it, Leroy.\nYou couldn't fit this."
                sb_fits[sideband[0]] = None

        for result in sorted(sb_fits.keys()):
            try:
                self.sb_results = np.vstack((self.sb_results, sb_fits[result]))
            except:
                self.sb_results = np.array(sb_fits[result])

        self.sb_results = self.sb_results[:, [0, 1, 5, 2, 6, 3, 7, 4, 8]]
        self.sb_results = self.sb_results[:, :7]
        if verbose:
            print "And the results, please:\n", self.sb_results

        self.full_dict = {}
        for sb in self.sb_results:
            self.full_dict[sb[0]] = np.asarray(sb[1:])

    def laser_line(self):
        """
        This method is designed to scale everything in the PMT to the conversion
        efficiency based on our measurement of the laser line with a fixed
        attenuation.

        Creates:
            self.parameters['normalized?'] = Flag to specify if the laser has been
            accounted for.

        :return: None
        """

        if 0 not in self.sb_list:
            self.parameters['normalized?'] = False
            return
        else:
            laser_index = np.where(self.sb_results[:, 0] == 0)[0][0]
            print "sb_results", self.sb_results[laser_index, :]
            print "laser_index", laser_index

            laser_strength = np.array(self.sb_results[laser_index, 3:5])

            for sb in self.sb_results:
                print "Laser_strength", laser_strength
                sb[4] = (sb[3] / laser_strength[0]) * np.sqrt(
                    (sb[4] / sb[3]) ** 2 + (laser_strength[1] / laser_strength[0]) ** 2)
                sb[3] = sb[3] / laser_strength[0]
            for sb in self.full_dict.values():
                sb[3] = (sb[2] / laser_strength[0]) * np.sqrt(
                    (sb[3] / sb[2]) ** 2 + (laser_strength[1] / laser_strength[0]) ** 2)
                sb[2] = sb[2] / laser_strength[0]
            self.parameters['normalized?'] = True

    def save_processing(self, file_name, folder_str, marker='', index=''):
        """
        This will save all of the self.proc_data and the results from the 
        fitting of this individual file.
        
        Format:
        spectra_fname = file_name + '_' + marker + '_' + str(index) + '.txt'
        fit_fname = file_name + '_' + marker + '_' + str(index) + '_fits.txt'

        Inputs:
        file_name = the beginning of the file name to be saved
        folder_str = the location of the folder where the file will be saved, 
                     will create the folder, if necessary.
        marker = I...I don't know what this was originally for
        index = used to keep these files from overwriting themselves when in a
                list
        
        Outputs:
        Two files:
            self.proc_data = the continuous spectrum
            self.sb_results = the individual sideband details

        :param file_name: The base name for the saved file
        :type file_name: str
        :param folder_str: The full name for the folder hte file is saved it.  Folder can be created
        :type folder_str: str
        :param marker: Marker for the file, appended to file_name, often the self.parameters['series']
        :type marker: str
        :param index: used to keep these files from overwriting themselves when marker is the same
        :type index: str or int
        :return: None
        """
        try:
            os.mkdir(folder_str)
        except OSError, e:
            if e.errno == errno.EEXIST:
                pass
            else:
                raise

        spectra_fname = file_name + '_' + marker + '_' + str(index) + '.txt'
        fit_fname = file_name + '_' + marker + '_' + str(index) + '_fits.txt'
        self.save_name = spectra_fname
        # self.parameters["files included"] = list(self.files)
        try:
            parameter_str = json.dumps(self.parameters, sort_keys=True, indent=4, separators=(',', ': '))
        except:
            print "Source: PMT.save_images\nJSON FAILED"
            print "Here is the dictionary that broke JSON:\n", self.parameters
            return
        parameter_str = parameter_str.replace('\n', '\n#')

        num_lines = parameter_str.count('#')  # Make the number of lines constant so importing is easier
        for num in range(99 - num_lines): parameter_str += '\n#'

        origin_import_spec = '\nNIR frequency,Signal,Standard error\neV,arb. u.,arb. u.'
        spec_header = '#' + parameter_str + origin_import_spec

        origin_import_fits = '\nCenter energy,error,Amplitude,error,Linewidth,error\neV,,arb. u.,,eV,,\n,,'  # + marker
        fits_header = '#' + parameter_str + origin_import_fits

        for sideband in sorted(self.sb_dict.keys()):
            try:
                complete = np.vstack((complete, self.sb_dict[sideband]))
            except:
                complete = np.array(self.sb_dict[sideband])

        np.savetxt(os.path.join(folder_str, spectra_fname), complete, delimiter=',',
                   header=spec_header, comments='', fmt='%0.6e')

        np.savetxt(os.path.join(folder_str, fit_fname), self.sb_results, delimiter=',',
                   header=fits_header, comments='', fmt='%0.6e')

        print "Saved PMT spectrum.\nDirectory: {}".format(os.path.join(folder_str, spectra_fname))


class TimeTrace(PMT):
    """
    This class will be able to handle time traces output by the PMT softare.
    """

    def __init__(self, file_path):
        super(HighSidebandPMT, self).__init__(file_path)


class FullSpectrum(object):
    def __init__(self):
        pass


class FullAbsorbance(FullSpectrum):
    """
    I'm imagining this will sew up absorption spectra, but I'm not at all sure
    how to do that at the moment.
    """

    def __init__(self):
        pass


class FullHighSideband(FullSpectrum):
    """
    I'm imagining this class is created with a base CCD file, then gobbles up
    other spectra that belong with it, then grabs the PMT object to normalize
    everything, assuming that PMT object exists.
    """

    def __init__(self, initial_CCD_piece):
        """
        Initialize a full HSG spectrum.  Starts with a single CCD image, then
        adds more on to itself using stitch_hsg_dicts.

        Creates:
        self.fname = file name of the initial_CCD_piece
        self.sb_results = The sideband details from the initializing data
        self.parameters = The parameter dictionary of the initializing data.  May
                          not have all details of spectrum pieces added later.
        self.full_dict = a copy of the sb_results without the zeroth column, which
                         is SB order

        :param initial_CCD_piece: The starting part of the spectrum, often the lowest orders seen by CCD
        :type initial_CCD_piece: HighSidebandCCD
        :return: None
        """
        self.fname = initial_CCD_piece.fname
        try:
            self.sb_results = initial_CCD_piece.sb_results
        except AttributeError:
            print initial_CCD_piece.full_dict
            raise
        self.parameters = initial_CCD_piece.parameters
        self.parameters['files_here'] = [initial_CCD_piece.fname.split('/')[-1]]
        self.full_dict = {}
        for sb in self.sb_results:
            self.full_dict[sb[0]] = np.asarray(sb[1:])

    def add_CCD(self, ccd_object):
        """
        This method will be called by the stitch_hsg_results function to add another
        CCD image to the spectrum.

        :param ccd_object: The CCD object that will be stiched into the current FullHighSideband object
        :type ccd_object: HighSidebandCCD
        :return: None
        """
        if self.parameters["gain"] == ccd_object.parameters["gain"]:
            calc = False

        else:
            calc = True
        try:
            self.full_dict = stitch_hsg_dicts(self.full_dict, ccd_object.full_dict, need_ratio=calc)
            self.parameters['files_here'].append(ccd_object.fname.split('/')[-1])
        except AttributeError:
            print 'Error, not enough sidebands to fit here! {}, {}, {}, {}'.format(
                self.parameters["series"], self.parameters["spec_step"],
                ccd_object.parameters["series"], ccd_object.parameters["spec_step"]
            )



    def add_PMT(self, pmt_object):
        """
        This method will be called by the stitch_hsg_results function to add the PMT
        data to the spectrum.
        """
        print "I'm adding PMT once"
        self.full_dict = stitch_hsg_dicts(pmt_object.full_dict, self.full_dict, need_ratio=True, verbose=True)
        print "I'm done adding PMT data"
        self.parameters['files_here'].append(pmt_object.parameters['files included'])
        self.make_results_array()

    def make_results_array(self):
        """
        The idea behind this method is to create the sb_results array from the 
        finished full_dict dictionary.
        """
        self.sb_results = None
        # print "I'm making the results array:", sorted(self.full_dict.keys())
        for sb in sorted(self.full_dict.keys()):
            # print "Going to add this", sb
            try:
                self.sb_results = np.vstack((self.sb_results, np.hstack((sb, self.full_dict[sb]))))
            except ValueError:
                # print "It didn't exist yet!"
                self.sb_results = np.hstack((sb, self.full_dict[sb]))
                # print "and I made this array:", self.sb_results[:, 0]

    def save_processing(self, file_name, folder_str, marker='', index='', verbose=''):
        """
        This will save all of the self.proc_data and the results from the 
        fitting of this individual file.
        
        Format:
        fit_fname = file_name + '_' + marker + '_' + str(index) + '_full.txt'

        Inputs:
        file_name = the beginning of the file name to be saved
        folder_str = the location of the folder where the file will be saved, 
                     will create the folder, if necessary.
        marker = I...I don't know what this was originally for
        index = used to keep these files from overwriting themselves when in a
                list
        
        Outputs:
        Two files, one that is self.proc_data, the other is self.sb_results
        """
        try:
            os.mkdir(folder_str)
        except OSError, e:
            if e.errno == errno.EEXIST:
                pass
            else:
                raise

        temp = np.array(self.sb_results)

        ampli = np.array([temp[:, 3] / temp[:, 5]])  # I'm pretty sure this is
        # amplitude, not area
        temp[:, 5:7] = temp[:, 5:7] * 1000  # For meV linewidths
        if verbose:
            print "sb_results", self.sb_results.shape
            print "ampli", ampli.shape
        save_results = np.hstack((temp, ampli.T))

        # spectra_fname = file_name + '_' + marker + '_' + str(index) + '.txt'
        fit_fname = file_name + '_' + marker + '_' + str(index) + '_full.txt'
        # self.save_name = spectra_fname

        # self.parameters['addenda'] = self.addenda
        # self.parameters['subtrahenda'] = self.subtrahenda
        try:
            parameter_str = json.dumps(self.parameters, sort_keys=True, indent=4, separators=(',', ': '))
        except Exception as e:
            print e
            print "Source: EMCCD_image.save_images\nJSON FAILED"
            print "Here is the dictionary that broke JSON:\n", self.parameters
            return
        parameter_str = parameter_str.replace('\n', '\n#')

        num_lines = parameter_str.count('#')  # Make the number of lines constant so importing is easier
        for num in range(99 - num_lines): parameter_str += '\n#'
        # origin_import_spec = '\nNIR frequency,Signal,Standard error\neV,arb. u.,arb. u.'
        # spec_header = '#' + parameter_str + '\n#' + self.description[:-2] + origin_import_spec

        origin_import_fits = '\nSideband,Center energy,error,Sideband strength,error,Linewidth,error,Amplitude\norder,eV,,arb. u.,,meV,,arb. u.\n' + marker
        fits_header = '#' + parameter_str + origin_import_fits

        # np.savetxt(os.path.join(folder_str, spectra_fname), self.proc_data, delimiter=',',
        #           header=spec_header, comments='', fmt='%f')
        np.savetxt(os.path.join(folder_str, fit_fname), save_results, delimiter=',',
                   header=fits_header, comments='', fmt='%0.6e')

        print "Save image.\nDirectory: {}".format(os.path.join(folder_str, fit_fname))


####################
# Fitting functions 
####################

def gauss(x, *p):
    """
    Gaussian fit function.

    :param x: The independent variable
    :type x: np.array, or int or float
    :param p: [mean, area, width, y offset] to be unpacked
    :type p: list of floats or ints
    :return: Depends on x, returns another np.array or float or int
    :rtype: type(x)
    """
    mu, A, sigma, y0 = p
    return (A / sigma) * np.exp(-(x - mu) ** 2 / (2. * sigma ** 2)) + y0

def lingauss(x, *p):
    """
    Gaussian fit function with a linear offset

    :param x: The independent variable
    :type x: np.array, or int or float
    :param p: [mean, area, width, constant offset of background, slope of background] to be unpacked
    :type p: list of floats or ints
    :return: Depends on x, returns another np.array or float or int
    :rtype: type(x)
    """
    mu, A, sigma, y0, m = p
    return (A / sigma) * np.exp(-(x - mu) ** 2 / (2. * sigma ** 2)) + y0 + m * x

def lorentzian(x, *p):
    """
    Lorentzian fit with constant offset

    :param x: The independent variable
    :type x: np.array, or int or float
    :param p: [mean, area, width, constant offset of background, slope of background] to be unpacked
    :type p: list of floats or ints
    :return: Depends on x, returns another np.array or float or int
    :rtype: type(x)
    """
    mu, A, gamma, y0 = p
    return (A / np.pi) * (gamma / ((x - mu) ** 2 + gamma ** 2)) + y0


def background(x, *p):
    """
    Arbitrary pink-noise model background data for absorbance FFT
    for the intention of replacing a peak in the FFT
    with the background

    :param x: The independent variable
    :type x: np.array, or int or float
    :param p: [proportionality factor, exponent of power law]
    :type p: list of floats or ints
    :return: Depends on x
    :rtype: type(x)
    """
    a, b = p
    return a * (1 / x) ** b


def gaussWithBackground(x, *p):
    """
    Gaussian with pink-noise background function

    :param x: independent variable
    :type x: np.array, or int or float
    :param p: [mean, area, width, constant background, proportionality of power law, exponent of power law]
    :type p: list of floats or ints
    :return: Depends on x
    :rtype: type(x)
    """
    pGauss = p[:4]
    a, b = p[4:]
    return gauss(x, *pGauss) + background(x, a, b)


####################
# Collection functions 
####################

'''
def hsg_sum_spectra(object_list, do_fvb_crr=False):
    """
    This function will add all the things that should be added.  Obvs.  It will
    also calculate the standard error of the mean for every NIR frequency.  The
    standard error is the sum of the dark noise and the "shot" noise.

    Also, remember, we're adding together and averaging the counts per pulse.  
    Hence why we use self.proc_data after it has been divided by the number of 
    fel pulses.  

    This function should not need to be called anymore.  This should be handled
    in the GUI.

    object_list: A list of spectrum objects

    :rtype: list of HighSidebandCCD
    """
    print "I'm trying!"

    good_list = []
    for index in xrange(len(object_list)):
        # dark_var = 0
        num_images = 1
        try:
            temp = object_list.pop(0)
            # var_holder = np.array(temp.proc_data[:, 2])**2
            crr_holder = np.array(temp.proc_data[:, 1]).reshape((1600, 1))

        except Exception as E:
            # print "God damn it, Leroy"
            break
        #print "temp has series: {}.\ttemp has cl: {}.\ttemp has series: {}".format(temp.parameters['series'], temp.parameters['center_lambda'], temp.parameters['series'])
        for spec in list(object_list):
            #print "\tspec has series: {}.\tspec has cl: {}.\tspec has fn: {}".format(spec.parameters['series'], spec.parameters['center_lambda'], spec.fname[-16:-13])
            #print "I am trying to add", temp.parameters['FELP'], spec.parameters['FELP']
            if temp.parameters['series'] == spec.parameters['series']:
                if temp.parameters['center_lambda'] == spec.parameters['center_lambda']:
                    temp += spec
                    num_images += 1

                    crr_holder = np.hstack((crr_holder, spec.proc_data[:, 1].reshape((1600,1))))

                    object_list.remove(spec)
        if do_fvb_crr and num_images > 1:
            print "\nI am doing cosmic ray removal!!\n"
            crr_holder = fvb_crr(crr_holder, debugging=False)
            temp.proc_data[:, 1] = np.mean(crr_holder, axis=1)
        else:
            print "\nI did not do anything bad, I think\n"
        # std_error = np.sqrt(np.var(stderr_holder, axis=1, dtype=np.float64) + dark_var) / np.sqrt(spec_number) # Checking some sigma stuff from curve_fit
        # This standard error is for every point.  I think it actually overestimates
        # the error at places with no signal because we add the dark variance
        # effectively twice.
        #print "final dark_stdev:", np.sqrt(dark_var)
        # temp.add_std_error(std_error)
        temp.image_normalize(num_images)
        good_list.append(temp)
    return good_list
'''


def hsg_combine_spectra(spectra_list, verbose = False):
    """
    This function is all about smooshing different parts of the same hsg 
    spectrum together.  It takes a list of HighSidebandCCD spectra and turns the
    zeroth spec_step into a FullHighSideband object.  It then uses the function
    stitch_hsg_dicts over and over again for the smooshing.  

    Input:
    spectra_list = list of HighSidebandCCD objects that have sideband spectra
                   larger than the spectrometer can see.

    Returns:
    good_list = A list of FullHighSideband objects that have been combined as 
                much as can be.

    :param spectra_list: randomly-ordered list of HSG spectra, some of which can be stitched together
    :type spectra_list: List of HighSidebandCCD objects
    :return: fully combined list of full hsg spectra.  No PMT business yet.
    :rtype: list of FullHighSideband
    """
    good_list = []
    spectra_list.sort(key=lambda x: x.parameters["spec_step"])

    # keep a dict for each series' spec step
    spec_steps = {}

    for elem in spectra_list:
        if verbose:
            print "Spec_step is", elem.parameters["spec_step"]
        current_steps = spec_steps.get(elem.parameters["series"], [])
        current_steps.append(elem.parameters["spec_step"])
        spec_steps[elem.parameters["series"]] = current_steps

    # sort the list of spec steps 
    for series in spec_steps:
        spec_steps[series].sort()

    for index in xrange(len(spectra_list)):
        try:
            temp = spectra_list.pop(0)
            if verbose:
                print "\nStarting with this guy", temp.parameters["series"], temp.parameters["spec_step"], "\n"
        except:
            break

        good_list.append(FullHighSideband(temp))

        counter = 1
        if verbose:
            print "Starting counter is", counter
        temp_list = list(spectra_list)
        for piece in temp_list:
            if verbose:
                print "checking this spec_step", piece.parameters["spec_step"]
                print "The counter is", counter
            if temp.parameters["series"] == piece.parameters["series"]:
                if piece.parameters["spec_step"] == spec_steps[temp.parameters["series"]][counter]:
                    if verbose:
                        print "I found this one", piece.parameters["series"], piece.parameters["series"]
                    counter += 1
                    good_list[-1].add_CCD(piece)
                    spectra_list.remove(piece)
        good_list[-1].make_results_array()
    return good_list

def pmt_sorter(folder_path):
    """
    This function will be fed a folder with a bunch of PMT data files in it.  
    The folder should contain a bunch of spectra with at least one sideband in
    them, each differing by the series entry in the parameters dictionary.  

    This function will return a list of HighSidebandPMT objects.

    :param folder_path: Path to a folder containing a bunch of PMT data, can be
                        part of a parameter sweep
    :type folder_path: str
    :return: A list of all the possible hsg pmt spectra, organized by series tag
    :rtype: List of HighSidebandPMT objects
    """
    file_list = glob.glob(os.path.join(folder_path, '*[0-9].txt'))

    pmt_list = []

    for sb_file in file_list:
        temp = HighSidebandPMT(sb_file)
        try:
            for pmt_spectrum in pmt_list:  # pmt_spectrum is a pmt object
                if temp.parameters['series'] == pmt_spectrum.parameters['series']:
                    pmt_spectrum.add_sideband(temp)
                    break
            else:  # this will execute IF the break was NOT called
                pmt_list.append(temp)
        except:
            pmt_list.append(temp)
    # for sb_file in file_list:
    #     with open(sb_file,'rU') as f:
    #         param_str = ''
    #         line = f.readline()
    #         line = f.readline()
    #         while line[0] == '#':
    #             param_str += line[1:]
    #             line = f.readline()
    #
    #         parameters = json.loads(param_str)
    #     try:
    #         for pmt_spectrum in pmt_list: # pmt_spectrum is a pmt object?
    #             if parameters['series'] == pmt_spectrum.parameters['series']:
    #                 pmt_spectrum.add_sideband(sb_file)
    #                 break
    #         else: # this will execute IF the break was NOT called
    #             pmt_list.append(HighSidebandPMT(sb_file))
    #     except:
    #         pmt_list.append(HighSidebandPMT(sb_file))

    for pmt_spectrum in pmt_list:
        pmt_spectrum.process_sidebands()
    return pmt_list

def stitch_abs_results(main, new):
    raise NotImplementedError


####################
# Helper functions 
####################

def fvb_crr(raw_array, offset=0, medianRatio=1, noiseCoeff=5, debugging=False):
    """

        Remove cosmic rays from a sequency of identical exposures
        :param raw_array: The array to be cleaned. Successive spectra should
                be the columns (i.e. 1600 x n) of the raw_array
        :param offset: baseline to add to raw_array.
               Not used, but here if it's needed in the future
        :param medianRatio: Multiplier to the median when deciding a cutoff
        :param noiseCoeff: Multiplier to the noise on the median
                    May need changing for noisy data
        :return:
    """

    d = np.array(raw_array)

    med = ndimage.filters.median_filter(d, size=(1, d.shape[1]), mode='wrap')
    med = np.median(d, axis=1).reshape(d.shape[0], 1)
    if debugging:
        print "shape of median filter:", med.shape
    meanMedian = med.mean(axis=1)
    # meanMedian = med.copy()
    if debugging:
        print "shape of meaned median filter:", meanMedian.shape
    # Construct a cutoff for each pixel. It was kind of guess and
    # check
    cutoff = meanMedian * medianRatio + noiseCoeff * np.std(meanMedian[-100:])
    if debugging:
        print "shape of cutoff criteria:", cutoff.shape
        import pyqtgraph as pg

        winlist = []
        app = pg.QtGui.QApplication([])

        win = pg.GraphicsLayoutWidget()
        win.setWindowTitle("Raw Image")
        p1 = win.addPlot()

        img = pg.ImageItem()
        img.setImage(d.copy().T)
        p1.addItem(img)

        hist = pg.HistogramLUTItem()
        hist.setImageItem(img)
        win.addItem(hist)

        win.nextRow()
        p2 = win.addPlot(colspan=2)
        p2.setMaximumHeight(250)
        p2.addLegend()
        for i, v in enumerate(d.T):
            p2.plot(v, pen=(i, d.shape[1]), name=str(i))
        p2.plot(np.sum(d, axis=1), pen=pg.mkPen('w', width=3))
        win.show()
        winlist.append(win)

        win2 = pg.GraphicsLayoutWidget()
        win2.setWindowTitle("Median Image")
        p1 = win2.addPlot()

        img = pg.ImageItem()
        img.setImage(med.T)
        p1.addItem(img)

        hist = pg.HistogramLUTItem()
        hist.setImageItem(img)
        win2.addItem(hist)

        win2.nextRow()
        p2 = win2.addPlot(colspan=2)
        p2.setMaximumHeight(250)

        p2.plot(np.sum(med, axis=1) / d.shape[1])
        win2.show()
        winlist.append(win2)

        win2 = pg.GraphicsLayoutWidget()
        win2.setWindowTitle("d-m")
        p1 = win2.addPlot()

        img = pg.ImageItem()
        img.setImage((d - med).T)
        p1.addItem(img)

        hist = pg.HistogramLUTItem()
        hist.setImageItem(img)
        win2.addItem(hist)

        win2.nextRow()
        p2 = win2.addPlot(colspan=2)
        p2.setMaximumHeight(250)
        p2.addLegend()
        for i, v in enumerate((d - med).T):
            p2.plot(v, pen=(i, d.shape[1]), name=str(i))
        p2.plot(cutoff, pen=pg.mkPen('w', width=3))
        win2.show()
        winlist.append(win2)

    # Find the bad pixel positions
    # Note the [:, None] - needed to cast the correct shapes
    badPixs = np.argwhere((d - med) > (cutoff.reshape(len(cutoff), 1)))

    for pix in badPixs:
        # get the other pixels in the row which aren't the cosmic
        if debugging:
            print "cleaning pixel", pix
        p = d[pix[0], [i for i in range(d.shape[1]) if not i == pix[1]]]
        if debugging:
            print "\tRemaining pixels in row are", p
        # Replace the cosmic by the average of the others
        # Could get hairy if more than one cosmic per row.
        # Maybe when doing many exposures?
        d[pix[0], pix[1]] = np.mean(p)

    if debugging:
        win = pg.GraphicsLayoutWidget()
        win.setWindowTitle("Clean Image")
        p1 = win.addPlot()

        img = pg.ImageItem()
        img.setImage(d.copy().T)
        p1.addItem(img)

        hist = pg.HistogramLUTItem()
        hist.setImageItem(img)
        win.addItem(hist)

        win.nextRow()
        p2 = win.addPlot(colspan=2)
        p2.setMaximumHeight(250)
        p2.plot(np.sum(d, axis=1))
        win.show()
        winlist.append(win)
        app.exec_()

    return np.array(d)


def stitchData(dataList, plot=False):
    """
    Attempt to stitch together absorbance data. Will translate the second data set
    to minimize leastsq between the two data sets.
    :param dataList: Iterable of the data sets to be fit. Currently
            it only takes the first two elements of the list, but should be fairly
            straightforward to recursivly handle a list>2. Shifts the second
            data set to overlap the first

             elements of dataList can be either np.arrays or Absorbance class,
              where it will take the proc_data itself
    :param plot: bool whether or not you want the fit iterations to be plotted
            (for debugging)
    :return: a, a (2,) np.array of the shift
    """

    # Data coercsion, make sure we know what we're working wtih
    first = dataList[0]
    if isinstance(first, Absorbance):
        first = first.proc_data
        second = dataList[1]
    if isinstance(second, Absorbance):
        second = second.proc_data
    if plot:
        # Keep a reference to whatever plot is open at call-time
        # Useful if the calling script has plots before and after, as
        # omitting this will cause future plots to be added to figures here
        firstFig = plt.gcf()
        plt.figure("Stitcher")
        # Plot the raw input data
        plt.plot(*first.T)
        plt.plot(*second.T)

    # Algorithm is set up such that the "second" data set spans the
    # higher domain than first. Need to enforce this, and remember it
    # so the correct shift is applied
    flipped = False
    if max(first[:, 0]) > max(second[:, 0]):
        flipped = True
        first, second = second, first


def stitch_hsg_dicts(full, new_dict, need_ratio=False, verbose=False):
    """
    This helper function takes a FullHighSideband.full_dict attribute and a sideband 
    object, either CCD or PMT and smushes the new sb_results into the full_dict.

    The first input doesn't change, so f there's a PMT set of data involved, it 
    should be in the full variable to keep the laser normalization intact.

    This function almost certainly does not work for stitching many negative orders
    in it's current state

    Inputs:
    full = full_dict from FullHighSideband, or HighSidebandPMT.  It's important 
           that it contains lower orders than the new_dict.
    new_dict = another full_dict.
    need_ratio = If gain or other parameters aren't equal and must resort to 
                 calculating the ratio instead of the measurements being equivalent.
                 Changing integration time still means N photons made M counts, 
                 but changing gain or using PMT or whatever does affect things.

    Returns:
    full = extended version of the input full.  Overlapping sidebands are 
           averaged because that makes sense?
    """
    if verbose:
        print "I'm adding these sidebands", sorted(new_dict.keys())
    overlap = [] # The list that hold which orders are in both dictionaries
    missing = [] # How to deal with sidebands that are missing from full but in new.
    for new_sb in sorted(new_dict.keys()):
        full_sbs = sorted(full.keys())
        if new_sb in full_sbs:
            overlap.append(new_sb)
        elif new_sb not in full_sbs and new_sb < full_sbs[-1]:
            # This probably doesn't work with bunches of negative orders
            missing.append(new_sb)

    if verbose:
        print "overlap:", overlap
        print "missing:", missing
    if need_ratio:
        # Calculate the appropriate ratio to multiply the new sidebands by.
        # I'm not entirely sure what to do with the error of this guy.
        ratio_list = []
        #print '\n1979\nfull[2]', full[0][2]
        try:
            new_starter = overlap[-1]
            if len(overlap) > 2:
                overlap = [x for x in overlap if (x % 2 == 0) and (x != min(overlap) and (x != max(overlap)))]
            for sb in overlap:
                ratio_list.append(full[sb][2] / new_dict[sb][2])
            ratio = np.mean(ratio_list)
            error = np.std(ratio_list) / np.sqrt(len(ratio_list))
        except IndexError:
            # If there's no overlap (which you shouldn't let happen),
            # hardcode a ratio and error. 
            # I looked at all the ratios for the overlaps from 6/15/16
            # (540ghz para) to get the rough average. Hopefully they hold 
            # for all data. 
            if not overlap:
                ratio = 0.1695
                error = 0.02
                # no overlap, so make sure it grabs
                # all the sidebands 
                new_starter = min(new_dict.keys())
            else:
                raise
        if verbose:
            print "Ratio list","\n", [round(ii, 3) for ii in ratio_list]
            print "Overlap   ","\n", [round(ii, 3) for ii in overlap]
            print "Ratio", ratio
            print "Error", error
        #print '\n2118\nfull[2]', full[0][2]
        # Adding the new sidebands to the full set and moving errors around.
        # I don't know exactly what to do about the other aspects of the sidebands
        # besides the strength and its error.
        for sb in overlap:
            full[sb][2] = ratio * new_dict[sb][2]
            full[sb][3] = full[sb][2] * np.sqrt((error / ratio) ** 2 + (new_dict[sb][3] / new_dict[sb][2]) ** 2)
            #print '\n2125\nfull[2]', full[0][3]
            # Now for linewidths
            lw_error = np.sqrt(full[sb][5] ** (-2) + new_dict[sb][5] ** (-2)) ** (-1)
            lw_avg = (full[sb][4] / (full[sb][5] ** 2) + new_dict[sb][4] / (new_dict[sb][5] ** 2)) / (
            full[sb][5] ** (-2) + new_dict[sb][5] ** (-2))
            full[sb][4] = lw_avg
            full[sb][5] = lw_error
        #print '\n2132\nfull[2]', full[0][2]
    else:
        try:
            new_starter = overlap[-1] # This grabs the sideband order where only the new dictionary has
                                      # sideband information.  It's not clear why it necessarily has to be
                                      # at this line.
            overlap = [x for x in overlap if (x % 2 == 0) and (x != min(overlap) and (x != max(overlap)))]
            # This cuts out the lowest order sideband in the overlap for mysterious reasons
            for sb in overlap: # This for loop average two data points weighted by their relative errors
                if verbose:
                    print "The sideband", sb
                    print "Old value", full[sb][4] * 1000
                    print "Add value", new_dict[sb][4] * 1000
                error = np.sqrt(full[sb][3] ** (-2) + new_dict[sb][3] ** (-2)) ** (-1)
                avg = (full[sb][2] / (full[sb][3] ** 2) + new_dict[sb][2] / (new_dict[sb][3] ** 2)) / (
                    full[sb][3] ** (-2) + new_dict[sb][3] ** (-2))
                full[sb][2] = avg
                full[sb][3] = error

                lw_error = np.sqrt(full[sb][5] ** (-2) + new_dict[sb][5] ** (-2)) ** (-1)
                lw_avg = (full[sb][4] / (full[sb][5] ** 2) + new_dict[sb][4] / (new_dict[sb][5] ** 2)) / (
                full[sb][5] ** (-2) + new_dict[sb][5] ** (-2))
                full[sb][4] = lw_avg
                full[sb][5] = lw_error  # This may not be the exactly right way to calculate the error
                if verbose:
                    print "New value", lw_avg * 1000
        except:
            new_starter = 0  # I think this makes things work when there's no overlap
    for sb in [x for x in new_dict.keys() if ((x >= new_starter) or (x in missing))]:
        full[sb] = new_dict[sb]
        if need_ratio:
            full[sb][2] = ratio * full[sb][2]
            full[sb][3] = full[sb][2] * np.sqrt((error / ratio) ** 2 + (ratio * full[sb][3] / full[sb][2]) ** 2)
            #print '\n2164\nfull[2]', full[0][2]
    if verbose:
        print "I made this dictionary", sorted(full.keys())
    return full


def save_parameter_sweep(spectrum_list, file_name, folder_str, param_name, unit, verbose=False):
    """
    This function will take a fully processed list of spectrum objects and 
    slice Spectrum.sb_fits appropriately to get an output like:
    
    "Parameter" | SB1 freq | err | SB1 amp | error | SB1 linewidth | error | SB2...| SBn...|
    param1      |    .     |
    param2      |    .     |
      .
      .
      .
    
    Currently I'm thinking fuck the offset y0
    After constructing this large matrix, it will save it somewhere.
    """
    spectrum_list.sort(key=lambda x: x.parameters[param_name])
    included_spectra = dict()
    param_array = None
    sb_included = []

    for spec in spectrum_list:
        sb_included = sorted(list(set(sb_included + spec.full_dict.keys())))
        included_spectra[spec.fname.split('/')[-1]] = spec.parameters[param_name]
        # If these are from summed spectra, then only the the first file name
        # from that sum will show up here, which should be fine?
    if verbose:
        # print "full name:", spectrum_list[0].fname
        print "included names:", included_spectra
        print "sb_included:", sb_included

    for spec in spectrum_list:
        temp_dict = {}  # This is different from full_dict in that the list has the
        # sideband order as the zeroth element.
        if verbose:
            print "the sb_results:", spec.sb_results
        if spec.sb_results.ndim==1: continue
        for index in xrange(len(spec.sb_results[:, 0])):
            if verbose:
                print "my array slice:", spec.sb_results[index, :]
            temp_dict[int(round(spec.sb_results[index, 0]))] = np.array(spec.sb_results[index, :])

        if verbose:
            print temp_dict

        for sb in sb_included:
            blank = np.zeros(7)
            blank[0] = float(sb)
            # print "checking sideband order:", sb
            # print "blank", blank
            if not temp_dict.has_key(sb):
                # print "\nNeed to add sideband order:", sb
                temp_dict[sb] = blank
        try:  # Why is this try-except here?
            spec_data = np.array([float(spec.parameters[param_name])])
        except:
            spec_data = np.array([float(spec.parameters[param_name][:2])])
        for key in sorted(temp_dict.keys()):
            # print "I am going to hstack this:", temp_dict[key]
            spec_data = np.hstack((spec_data, temp_dict[key]))

        try:
            param_array = np.vstack((param_array, spec_data))
        except:
            param_array = np.array(spec_data)
        if verbose:
            print "The shape of the param_array is:", param_array.shape
            # print "The param_array itself is:", param_array
    '''
    param_array_norm = np.array(param_array).T # python iterates over rows
    for elem in [x for x in xrange(len(param_array_norm)) if (x-1)%7 == 3]:
        temp_max = np.max(param_array_norm[elem])
        param_array_norm[elem] = param_array_norm[elem] / temp_max
        param_array_norm[elem + 1] = param_array_norm[elem + 1] / temp_max
    '''
    snipped_array = param_array[:, 0]
    norm_array = param_array[:, 0]
    if verbose:
        print "Snipped_array is", snipped_array
    for ii in xrange(len(param_array.T)):
        if (ii - 1) % 7 == 0:
            if verbose:
                print "param_array shape", param_array[:, ii]
            snipped_array = np.vstack((snipped_array, param_array[:, ii]))
            norm_array = np.vstack((norm_array, param_array[:, ii]))
        elif (ii - 1) % 7 == 1:
            snipped_array = np.vstack((snipped_array, param_array[:, ii]))
            norm_array = np.vstack((norm_array, param_array[:, ii]))
        elif (ii - 1) % 7 == 3:
            snipped_array = np.vstack((snipped_array, param_array[:, ii]))

            temp_max = np.max(param_array[:, ii])
            norm_array = np.vstack((norm_array, param_array[:, ii] / temp_max))
        elif (ii - 1) % 7 == 4:
            snipped_array = np.vstack((snipped_array, param_array[:, ii]))
            norm_array = np.vstack((norm_array, param_array[:, ii] / temp_max))

    snipped_array = snipped_array.T
    norm_array = norm_array.T

    try:
        os.mkdir(folder_str)
    except OSError, e:
        if e.errno == errno.EEXIST:
            pass
        else:
            raise
    norm_name = file_name + '_norm.txt'
    snip_name = file_name + '_snip.txt'
    file_name = file_name + '.txt'

    try:
        included_spectra_str = json.dumps(included_spectra, sort_keys=True, indent=4, separators=(',', ': '))
    except:
        print "Source: save_parameter_sweep\nJSON FAILED"
        return
    included_spectra_str = included_spectra_str.replace('\n', '\n#')

    included_spectra_str += '\n#' * (99 - included_spectra_str.count('\n'))
    origin_import1 = param_name
    origin_import2 = unit
    origin_import3 = ""
    for order in sb_included:
        origin_import1 += ",Sideband,Frequency,error,Sideband strength,error,Linewidth,error"
        origin_import2 += ",order,eV,,arb. u.,,meV,"
        origin_import3 += ",,{0},,{0},,{0},".format(order)
    origin_total = origin_import1 + "\n" + origin_import2 + "\n" + origin_import3

    origin_import1 = param_name
    origin_import2 = unit
    origin_import3 = ""
    for order in sb_included:
        origin_import1 += ",Sideband,Frequency,Sideband strength,error"
        origin_import2 += ",order,eV,arb. u.,"
        origin_import3 += ",,{0},{0},".format(order)
    origin_snip = origin_import1 + "\n" + origin_import2 + "\n" + origin_import3

    header_total = '#' + included_spectra_str + '\n' + origin_total
    header_snip = '#' + included_spectra_str + '\n' + origin_snip

    # print "Spec header: ", spec_header
    if verbose:
        print "the param_array is:", param_array
    np.savetxt(os.path.join(folder_str, file_name), param_array, delimiter=',',
               header=header_total, comments='', fmt='%0.6e')
    np.savetxt(os.path.join(folder_str, snip_name), snipped_array, delimiter=',',
               header=header_snip, comments='', fmt='%0.6e')
    np.savetxt(os.path.join(folder_str, norm_name), norm_array, delimiter=',',
               header=header_snip, comments='', fmt='%0.6e')
    if verbose:
        print "Saved the file.\nDirectory: {}".format(os.path.join(folder_str, file_name))


def save_parameter_sweep_no_sb(spectrum_list, file_name, folder_str, param_name, unit,
                         verbose=False):
    """
    This function will take a fully processed list of spectrum objects and
    slice Spectrum.sb_fits appropriately to get an output like:

    "Parameter" | SB1 freq | err | SB1 amp | error | SB1 linewidth | error | SB2...| SBn...|
    param1      |    .     |
    param2      |    .     |
      .
      .
      .

    Currently I'm thinking fuck the offset y0
    After constructing this large matrix, it will save it somewhere.
    """
    spectrum_list.sort(key=lambda x: x.parameters[param_name])
    included_spectra = dict()
    param_array = None
    sb_included = []

    for spec in spectrum_list:
        sb_included = sorted(list(set(sb_included + spec.full_dict.keys())))
        included_spectra[spec.fname.split('/')[-1]] = spec.parameters[param_name]
        # If these are from summed spectra, then only the the first file name
        # from that sum will show up here, which should be fine?
    if verbose:
        # print "full name:", spectrum_list[0].fname
        print "included names:", included_spectra
        print "sb_included:", sb_included

    for spec in spectrum_list:
        temp_dict = {}  # This is different from full_dict in that the list has the
        # sideband order as the zeroth element.
        if verbose:
            print "the sb_results:", spec.sb_results
        if spec.sb_results.ndim == 1: continue
        for index in xrange(len(spec.sb_results[:, 0])):
            if verbose:
                print "my array slice:", spec.sb_results[index, :]
            temp_dict[int(round(spec.sb_results[index, 0]))] = np.array(
                spec.sb_results[index, 1:])

        if verbose:
            print temp_dict

        for sb in sb_included:
            blank = np.zeros(6)
            # print "checking sideband order:", sb
            # print "blank", blank
            if not temp_dict.has_key(sb):
                # print "\nNeed to add sideband order:", sb
                temp_dict[sb] = blank
        try:  # Why is this try-except here?
            spec_data = np.array([float(spec.parameters[param_name])])
        except:
            spec_data = np.array([float(spec.parameters[param_name][:2])])
        for key in sorted(temp_dict.keys()):
            # print "I am going to hstack this:", temp_dict[key]
            spec_data = np.hstack((spec_data, temp_dict[key]))

        try:
            param_array = np.vstack((param_array, spec_data))
        except:
            param_array = np.array(spec_data)
        if verbose:
            print "The shape of the param_array is:", param_array.shape
            # print "The param_array itself is:", param_array
    '''
    param_array_norm = np.array(param_array).T # python iterates over rows
    for elem in [x for x in xrange(len(param_array_norm)) if (x-1)%7 == 3]:
        temp_max = np.max(param_array_norm[elem])
        param_array_norm[elem] = param_array_norm[elem] / temp_max
        param_array_norm[elem + 1] = param_array_norm[elem + 1] / temp_max
    '''
    snipped_array = param_array[:, 0]
    norm_array = param_array[:, 0]
    if verbose:
        print "Snipped_array is", snipped_array
    for ii in xrange(len(param_array.T)):
        if (ii - 1) % 6 == 0:
            if verbose:
                print "param_array shape", param_array[:, ii]
            snipped_array = np.vstack((snipped_array, param_array[:, ii]))
            norm_array = np.vstack((norm_array, param_array[:, ii]))
        elif (ii - 1) % 6 == 2:
            snipped_array = np.vstack((snipped_array, param_array[:, ii]))

            temp_max = np.max(param_array[:, ii])
            norm_array = np.vstack((norm_array, param_array[:, ii] / temp_max))
        elif (ii - 1) % 6 == 3:
            snipped_array = np.vstack((snipped_array, param_array[:, ii]))
            norm_array = np.vstack((norm_array, param_array[:, ii] / temp_max))

    snipped_array = snipped_array.T
    norm_array = norm_array.T

    try:
        os.mkdir(folder_str)
    except OSError, e:
        if e.errno == errno.EEXIST:
            pass
        else:
            raise
    norm_name = file_name + '_norm.txt'
    snip_name = file_name + '_snip.txt'
    file_name = file_name + '.txt'

    try:
        included_spectra_str = json.dumps(included_spectra, sort_keys=True, indent=4,
                                          separators=(',', ': '))
    except:
        print "Source: save_parameter_sweep\nJSON FAILED"
        return
    included_spectra_str = included_spectra_str.replace('\n', '\n#')

    included_spectra_str += '\n#' * (99 - included_spectra_str.count('\n'))
    origin_import1 = param_name
    origin_import2 = unit
    origin_import3 = ""
    for order in sb_included:
        origin_import1 += "Frequency,error,Sideband strength,error,Linewidth,error"
        origin_import2 += ",eV,,arb. u.,,meV,"
        origin_import3 += ",{0},,{0},,{0},".format(order)
    origin_total = origin_import1 + "\n" + origin_import2 + "\n" + origin_import3

    origin_import1 = param_name
    origin_import2 = unit
    origin_import3 = ""
    for order in sb_included:
        origin_import1 += ",Frequency,Sideband strength,error"
        origin_import2 += ",eV,arb. u.,"
        origin_import3 += ",{0},{0},".format(order)
    origin_snip = origin_import1 + "\n" + origin_import2 + "\n" + origin_import3

    header_total = '#' + included_spectra_str + '\n' + origin_total
    header_snip = '#' + included_spectra_str + '\n' + origin_snip

    # print "Spec header: ", spec_header
    if verbose:
        print "the param_array is:", param_array
    np.savetxt(os.path.join(folder_str, file_name), param_array, delimiter=',',
               header=header_total, comments='', fmt='%0.6e')
    np.savetxt(os.path.join(folder_str, snip_name), snipped_array, delimiter=',',
               header=header_snip, comments='', fmt='%0.6e')
    np.savetxt(os.path.join(folder_str, norm_name), norm_array, delimiter=',',
               header=header_snip, comments='', fmt='%0.6e')
    if verbose:
        print "Saved the file.\nDirectory: {}".format(
            os.path.join(folder_str, file_name))





def save_parameter_sweep(spectrum_list, file_name, folder_str, param_name, unit,
                         wanted_indices = [1, 3, 4], verbose=False):
    """
    This function will take a fully processed list of spectrum objects and
    slice Spectrum.sb_fits appropriately to get an output like:

    "Parameter" | SB1 freq | err | SB1 amp | error | SB1 linewidth | error | SB2...| SBn...|
    param1      |    .     |
    param2      |    .     |
      .
      .
      .

    Currently I'm thinking fuck the offset y0
    After constructing this large matrix, it will save it somewhere.


    Thus function has been update to pass a list of indices to slice for the return
    values

    [sb number, Freq (eV), Freq error (eV), Gauss area (arb.), Area error, Gauss linewidth (eV), Linewidth error (eV)]
    [    0    ,      1   ,        2,      ,        3         ,      4    ,         5           ,        6            ]
    """
    spectrum_list.sort(key=lambda x: x.parameters[param_name])
    included_spectra = dict()
    param_array = None
    sb_included = []
    # how many parameters are there?
    # Here incase software changes and more things are kept in
    # sb results
    try:
        num_params = spectrum_list[0].sb_results.shape[1]
    except IndexError:
        # There's a file with only 1 sb and it happens to be first
        # in the list.
        num_params = spectrum_list[0].sb_results.shape[0]

    for spec in spectrum_list:
        sb_included = sorted(list(set(sb_included + spec.full_dict.keys())))
        included_spectra[spec.fname.split('/')[-1]] = spec.parameters[param_name]
        # If these are from summed spectra, then only the the first file name
        # from that sum will show up here, which should be fine?
    if verbose:
        # print "full name:", spectrum_list[0].fname
        print "included names:", included_spectra
        print "sb_included:", sb_included

    for spec in spectrum_list:
        if verbose:
            print "the sb_results:", spec.sb_results
        # if no sidebands were found, skip this one
        if spec.sb_results.ndim == 1: continue

        # Make an sb_results of all zeroes where we'll fill
        # in the sideband info we found
        sb_results = spec.sb_results.copy()
        saw_sbs = sb_results[:, 0]
        found_sb = sorted(list(set(sb_included) & set(saw_sbs)))
        found_idx = [sb_included.index(ii) for ii in found_sb]

        new_spec = np.zeros((len(sb_included), num_params))
        new_spec[:, 0] = sb_included
        new_spec[found_idx, :] = sb_results

        spec_data = np.insert(new_spec.flatten(), 0, float(spec.parameters[param_name]))

        try:
            param_array = np.row_stack((param_array, spec_data))
        except:
            param_array = np.array(spec_data)


    # the indices we want from the param array from the passed argument
    snip = wanted_indices
    N = len(sb_included)
    # run it out across all of the points across the param_array
    snipped_indices = [0] + list(
        1+np.array(snip * N) + num_params * np.array(sorted(range(N) * len(snip))))
    snipped_array = param_array[:, snipped_indices]
    norm_array = snipped_array.copy()
    # normalize the area if it's requested
    if 3 in snip:
        num_snip = len(snip)
        strength_idx = snip.index(3)
        if 4 in snip:
            #normalize error first if it was requested
            idx = snip.index(4)
            norm_array[:, 1 + idx + np.arange(N) * num_snip] /= norm_array[:,1 + strength_idx + np.arange(N) * num_snip].max(axis=0)
        strength_idx = snip.index(3)
        norm_array[:, 1+strength_idx+np.arange(N)*num_snip]/=norm_array[:, 1+strength_idx+np.arange(N)*num_snip].max(axis=0)

    try:
        os.mkdir(folder_str)
    except OSError, e:
        if e.errno == errno.EEXIST:
            pass
        else:
            raise
    norm_name = file_name + '_norm.txt'
    snip_name = file_name + '_snip.txt'
    file_name = file_name + '.txt'

    try:
        included_spectra_str = json.dumps(included_spectra, sort_keys=True, indent=4,
                                          separators=(',', ': '))
    except:
        print "Source: save_parameter_sweep\nJSON FAILED"
        return
    included_spectra_str = included_spectra_str.replace('\n', '\n#')

    included_spectra_str += '\n#' * (99 - included_spectra_str.count('\n'))
    origin_import1 = param_name
    origin_import2 = unit
    origin_import3 = ""
    for order in sb_included:
        origin_import1 += ",sideband,Frequency,error,Sideband strength,error,Linewidth,error"
        origin_import2 += ",order,eV,eV,arb. u.,arb.u.,meV,meV"
        origin_import3 += ",,{0},,{0},,{0},".format(order)
    origin_total = origin_import1 + "\n" + origin_import2 + "\n" + origin_import3

    origin_import1 = param_name
    origin_import2 = unit
    origin_import3 = ""
    wanted_titles = ["Sideband", "Frequency", "error", "Sideband strength","error","Linewidth","error"]
    wanted_units  = ["order", "eV", "eV", "arb. u.", "arb. u.", "eV", "eV"]
    wanted_comments = ["", "{0}", "", "{0}", "", "{0}", ""]
    wanted_titles = ",".join([wanted_titles[ii] for ii in wanted_indices])
    wanted_units = ",".join([wanted_units[ii] for ii in wanted_indices])
    wanted_comments = ",".join([wanted_comments[ii] for ii in wanted_indices])

    for order in sb_included:
        origin_import1 += ","+wanted_titles
        origin_import2 += ","+wanted_units
        origin_import3 += ","+wanted_comments.format(order)
    origin_snip = origin_import1 + "\n" + origin_import2 + "\n" + origin_import3

    header_total = '#' + included_spectra_str + '\n' + origin_total
    header_snip = '#' + included_spectra_str + '\n' + origin_snip

    # print "Spec header: ", spec_header
    if verbose:
        print "the param_array is:", param_array
    np.savetxt(os.path.join(folder_str, file_name), param_array, delimiter=',',
               header=header_total, comments='', fmt='%0.6e')
    np.savetxt(os.path.join(folder_str, snip_name), snipped_array, delimiter=',',
               header=header_snip, comments='', fmt='%0.6e')
    np.savetxt(os.path.join(folder_str, norm_name), norm_array, delimiter=',',
               header=header_snip, comments='', fmt='%0.6e')
    if verbose:
        print "Saved the file.\nDirectory: {}".format(
            os.path.join(folder_str, file_name))

def save_parameter_sweep_vs_sideband(spectrum_list, file_name,
                                     folder_str, param_name, unit, verbose=False):
    """
    Similar to save_parameter_sweep, but the data[:,0] column is sideband number instead of
    series, and each set of columns correspond to a series step. Pretty much compiles
    all of the fit parameters from the files that are already saved and puts it into
    one file to keep from polluting the Origin folder
    :param spectrum_list:
    :param file_name:
    :param folder_str:
    :param param_name:
    :param unit:
    :param verbose:
    :return:
    """
    spectrum_list.sort(key=lambda x: x.parameters[param_name])
    included_spectra = dict()
    param_array = None
    sb_included = []

    # what parameters were included (for headers)
    params = sorted([x.parameters[param_name] for x in spectrum_list])

    for spec in spectrum_list:
        sb_included = sorted(list(set(sb_included + spec.full_dict.keys())))
        included_spectra[spec.fname.split('/')[-1]] = spec.parameters[param_name]
        # If these are from summed spectra, then only the the first file name
        # from that sum will show up here, which should be fine?
    if verbose:
        # print "full name:", spectrum_list[0].fname
        print "included names:", included_spectra
        print "sb_included:", sb_included

    param_array = np.array(sb_included)


    for spec in spectrum_list:
        temp_dict = spec.full_dict.copy()

        #prevent breaking if no sidebands in spectrum
        if not temp_dict:
            if verbose:
                print "No sidebands here? {}, {}".format(spec.parameters["series"],
                                                         spec.parameters["spec_step"])
            continue

        if verbose:
            print temp_dict

        # matrix for holding all of the sb information
        # for a given spectrum
        spec_matrix = None
        for sb in sb_included:
            blank = np.zeros(6)
            # print "checking sideband order:", sb
            # print "blank", blank
            sb_data = temp_dict.get(sb, blank)
            try:
                spec_matrix = np.row_stack((spec_matrix, sb_data))
            except:
                spec_matrix = sb_data
        param_array = np.column_stack((param_array, spec_matrix))

    # the indices we want from the param array
    # 1- freq, 3-area, 4-area error
    snip = [1, 3, 4]
    N = len(spectrum_list)
    # run it out across all of the points across the param_array
    snipped_indices = [0] + list( np.array(snip*N) + 6*np.array(sorted(range(N)*len(snip))) )
    snipped_array = param_array[:, snipped_indices]

    try:
        os.mkdir(folder_str)
    except OSError, e:
        if e.errno == errno.EEXIST:
            pass
        else:
            raise
    snip_name = file_name + '_snip.txt'
    file_name = file_name + '.txt'

    try:
        included_spectra_str = json.dumps(included_spectra, sort_keys=True, indent=4, separators=(',', ': '))
    except:
        print "Source: save_parameter_sweep\nJSON FAILED"
        return
    included_spectra_str = included_spectra_str.replace('\n', '\n#')

    included_spectra_str += '\n#' * (99 - included_spectra_str.count('\n'))
    origin_import1 = "Sideband"
    origin_import2 = "Order"
    origin_import3 = "SB"
    for param in params:
        origin_import1 += ",Frequency,error,Sideband strength,error,Linewidth,error"
        origin_import2 += ",eV,,arb. u.,,meV,"
        origin_import3 += ",{0},,{0},,{0},".format(param)
    origin_total = origin_import1 + "\n" + origin_import2 + "\n" + origin_import3
    # print "origin import:",
    # print origin_total
    origin_import1 = "Sideband"
    origin_import2 = "Order"
    origin_import3 = "SB"
    for param in params:
        origin_import1 += ",Frequency,Sideband strength,error"
        origin_import2 += ",eV,arb. u.,"
        origin_import3 += ",{0},{0},".format(param)
    origin_snip = origin_import1 + "\n" + origin_import2 + "\n" + origin_import3

    header_total = '#' + included_spectra_str + '\n' + origin_total
    header_snip = '#' + included_spectra_str + '\n' + origin_snip

    # print "Spec header: ", spec_header
    if verbose:
        print "the param_array is:", param_array
    np.savetxt(os.path.join(folder_str, file_name), param_array, delimiter=',',
               header=header_total, comments='', fmt='%0.6e')
    np.savetxt(os.path.join(folder_str, snip_name), snipped_array, delimiter=',',
               header=header_snip, comments='', fmt='%0.6e')
    if verbose:
        print "Saved the file.\nDirectory: {}".format(os.path.join(folder_str, file_name))

def stitchData(dataList, plot=False):
    """
    Attempt to stitch together absorbance data. Will translate the second data set
    to minimize leastsq between the two data sets.
    :param dataList: Iterable of the data sets to be fit. Currently
            it only takes the first two elements of the list, but should be fairly
            straightforward to recursivly handle a list>2. Shifts the second
            data set to overlap the first
             elements of dataList can be either np.arrays or Absorbance class,
              where it will take the proc_data itself
    :param plot: bool whether or not you want the fit iterations to be plotted
            (for debugging)
    :return: a, a (2,) np.array of the shift
    """

    # Data coercsion, make sure we know what we're working wtih
    first = dataList[0]
    if isinstance(first, Absorbance):
        first = first.proc_data
    second = dataList[1]
    if isinstance(second, Absorbance):
        second = second.proc_data
    if plot:
        # Keep a reference to whatever plot is open at call-time
        # Useful if the calling script has plots before and after, as
        # omitting this will cause future plots to be added to figures here
        firstFig = plt.gcf()
        plt.figure("Stitcher")
        # Plot the raw input data
        plt.plot(*first.T)
        plt.plot(*second.T)

    # Algorithm is set up such that the "second" data set spans the
    # higher domain than first. Need to enforce this, and remember it
    # so the correct shift is applied
    flipped = False
    if max(first[:, 0]) > max(second[:, 0]):
        flipped = True
        first, second = second, first

    def fitter(p, shiftable, immutable):
        # designed to over

        # Get the shifts
        dx = p[0]
        dy = p[1]

        # Don't want pass-by-reference nonsense, recast our own refs
        shiftable = np.array(shiftable)
        immutable = np.array(immutable)

        # Shift the data set
        shiftable[:, 1] += dy
        shiftable[:, 0] += dx

        # Create an interpolator. We want a
        # direct comparision for subtracting the two functions
        # Different spec grating positions have different wavelengths
        # so they're not directly comparable.
        shiftF = spi.interp1d(*shiftable.T)

        # Find the bounds of where the two data sets overlap
        overlap = (min(shiftable[:, 0]), max(immutable[:, 0]))
        print "overlap", overlap

        # Determine the indices of the immutable function
        # where it overlaps. argwhere returns 2-d thing,
        # requiring the [0] at the end of each call
        fOlIdx = (min(np.argwhere(immutable[:, 0] >= overlap[0]))[0],
                  max(np.argwhere(immutable[:, 0] <= overlap[1]))[0])
        print "fOlIdx", fOlIdx

        # Get the interpolated values of the shiftable function at the same
        # x-coordinates as the immutable case
        newShift = shiftF(immutable[fOlIdx[0]:fOlIdx[1], 0])

        if plot:
            plt.plot(*immutable[fOlIdx[0]:fOlIdx[1], :].T, marker='o', label="imm", markersize=10)
            plt.plot(immutable[fOlIdx[0]:fOlIdx[1], 0], newShift, marker='o', label="shift")
        imm = immutable[fOlIdx[0]:fOlIdx[1], 1]
        shift = newShift
        return imm - shift

    a, _, _, msg, err = spo.leastsq(fitter, [0.0001, 0.01 * max(first[:, 1])], args=(second, first), full_output=1)
    # print "a", a
    if plot:
        # Revert back to the original figure, as per top comments
        plt.figure(firstFig.number)

    # Need to invert the shift if we flipped which
    # model we're supposed to move
    if flipped: a *= -1

    return a


def integrateData(data, t1, t2, ave=False):
    """
    Integrate a discrete data set for a
    given time period. Sums the data between
    the given bounds and divides by dt. Optional
    argument to divide by T = t2-t1 for calculating
    averages.

    data = 2D array. data[:,0] = t, data[:,1] = y
    t1 = start of integration
    t2 = end of integration


    if data is a NxM, with M>=3, it will take the
    third column to be the errors of the points,
    and return the error as the quadrature sum
    """
    t = data[:, 0]
    y = data[:, 1]
    if data.shape[0] >= 3:
        errors = data[:, 2]
    else:
        errors = np.ones_like(y) * np.nan

    gt = set(np.where(t > t1)[0])
    lt = set(np.where(t < t2)[0])

    # find the intersection of the sets
    vals = list(gt & lt)

    # Calculate the average
    tot = np.sum(y[vals])
    error = np.sqrt(np.sum(errors[vals] ** 2))

    # Multiply by sampling
    tot *= (t[1] - t[0])
    error *= (t[1] - t[0])

    if ave:
        # Normalize by total width if you want an average
        tot /= (t2 - t1)
        errors /= (t2 - t1)
    if not np.isnan(error):
        return tot, error
    return tot


def fourier_prep(x_vals, y_vals, num=1600):
    """
    This function will take a Nx2 array with unevenly spaced x-values and make 
    them evenly spaced for use in fft-related things.

    And remove nans!
    """
    y_vals = handle_nans(y_vals)
    spline = spi.interp1d(x_vals, y_vals,
                          kind='linear')  # for some reason kind='quadratic' doesn't work? returns all nans
    even_x = np.linspace(x_vals[0], x_vals[-1], num=num)
    even_y = spline(even_x)
    # even_y = handle_nans(even_y)
    return even_x, even_y


def handle_nans(y_vals):
    """
    This function removes nans and replaces them with linearly interpolated 
    values.  It requires that the array maps from equally spaced x-values.
    Taken from Stack Overflow: "Interpolate NaN values in a numpy array"
    """
    nan_idx = np.isnan(y_vals)
    my_lambda = lambda x: x.nonzero()[0]  # Returns the indices where Trues reside
    y_vals[nan_idx] = np.interp(my_lambda(nan_idx), my_lambda(~nan_idx), y_vals[~nan_idx])
    return y_vals


def calc_laser_frequencies(spec, nir_units="eV", thz_units="eV",
                           bad_points=-2, inspect_plots=False):
    """
    Calculate the NIR and FEL frequency for a spectrum
    :param spec: HSGCCD object to fit
    :type spec: HighSidebandCCD
    :param nir_units: str of desired units.
        Options: wavenumber, eV, meV, THz, GHz, nm
    :param thz_units: str of desired units.
        Options: wavenumber, eV, meV, THz, GHz, nm
    :param bad_points: How many bad points which shouldn't be used
        to calculate the frequencies (generally because the last
        few points are noisy and unreliable)
    :return: <NIR freq>, <THz freq>
    """
    if not hasattr(spec, "sb_results"):
        spec.guess_sidebands()
        spec.fit_sidebands()

    sidebands = spec.sb_results[:, 0]
    locations = spec.sb_results[:, 1]
    errors = spec.sb_results[:, 2]
    try:
        p = np.polyfit(sidebands[1:bad_points],
                       # This is 1 because the peak picker function was calling the 10th order the 9th
                       locations[1:bad_points], deg=1)
    except TypeError:
        # if there aren't enough sidebands to fit, give -1
        p = [-1, -1]

    NIRfreq = p[1]
    THzfreq = p[0]

    if inspect_plots:
        plt.figure("Frequency Fit")
        plt.errorbar(sidebands, locations, errors, marker='o')
        plt.errorbar(sidebands[:bad_points], locations[:bad_points],
                     errors[:bad_points], marker='o')
        plt.plot(sidebands, np.polyval(p, sidebands))

    converter = {
        "eV": lambda x: x,
        "meV": lambda x: 1000. * x,
        "wavenumber": lambda x: 8065.6 * x,
        "THz": lambda x: 241.80060 * x,
        "GHz": lambda x: 241.80060 * 1e3 * x,
        "nm": lambda x: 1239.83 / x
    }

    freqNIR = converter.get(nir_units, converter["eV"])(NIRfreq)
    freqTHz = converter.get(thz_units, converter["eV"])(THzfreq)

    return freqNIR, freqTHz

def get_data_and_header(fname, returnOrigin = False):
    """
    Given a file to a raw data file, returns the data
    and the json decoded header.

    Can choose to return the origin header as well
    :param fname: Filename to open
    :return: header (dict), data
    """
    with open(fname) as fh:
        line = fh.readline()
        header_string = ''
        while line[0]=='#':
            header_string += line[1:]
            line = fh.readline()

        oh = line
        # last readline in loop removes first line in Origin Header
        # strip the remaining two
        oh += fh.readline()
        oh += fh.readline()[:-1] #remove final \n

        data = np.genfromtxt(fh, delimiter=',')

    header = json.loads(header_string)

    if returnOrigin:
        return header, data, oh
    return header, data

####################
# Smoothing functions
####################

def savitzky_golay(y, window_size, order, deriv=0, rate=1):
    r"""Smooth (and optionally differentiate) data with a Savitzky-Golay filter.
    The Savitzky-Golay filter removes high frequency noise from data.
    It has the advantage of preserving the original shape and
    features of the signal better than other types of filtering
    approaches, such as moving averages techniques.
    Parameters
    ----------
    y : array_like, shape (N,)
        the values of the time history of the signal.
    window_size : int
        the length of the window. Must be an odd integer number.
    order : int
        the order of the polynomial used in the filtering.
        Must be less then `window_size` - 1.
    deriv: int
        the order of the derivative to compute (default = 0 means only smoothing)
    Returns
    -------
    ys : ndarray, shape (N)
        the smoothed signal (or it's n-th derivative).
    Notes
    -----
    The Savitzky-Golay is a type of low-pass filter, particularly
    suited for smoothing noisy data. The main idea behind this
    approach is to make for each point a least-square fit with a
    polynomial of high order over a odd-sized window centered at
    the point.
    Examples
    --------
    t = np.linspace(-4, 4, 500)
    y = np.exp( -t**2 ) + np.random.normal(0, 0.05, t.shape)
    ysg = savitzky_golay(y, window_size=31, order=4)
    import matplotlib.pyplot as plt
    plt.plot(t, y, label='Noisy signal')
    plt.plot(t, np.exp(-t**2), 'k', lw=1.5, label='Original signal')
    plt.plot(t, ysg, 'r', label='Filtered signal')
    plt.legend()
    plt.show()
    References
    ----------
    .. [1] A. Savitzky, M. J. E. Golay, Smoothing and Differentiation of
       Data by Simplified Least Squares Procedures. Analytical
       Chemistry, 1964, 36 (8), pp 1627-1639.
    .. [2] Numerical Recipes 3rd Edition: The Art of Scientific Computing
       W.H. Press, S.A. Teukolsky, W.T. Vetterling, B.P. Flannery
       Cambridge University Press ISBN-13: 9780521880688

    source:
    http://scipy.github.io/old-wiki/pages/Cookbook/SavitzkyGolay
    """
    import numpy as np
    from math import factorial

    try:
        window_size = np.abs(np.int(window_size))
        order = np.abs(np.int(order))
    except ValueError, msg:
        raise ValueError("window_size and order have to be of type int")
    if window_size % 2 != 1 or window_size < 1:
        raise TypeError("window_size size must be a positive odd number")
    if window_size < order + 2:
        raise TypeError("window_size is too small for the polynomials order")
    order_range = range(order + 1)
    half_window = (window_size - 1) // 2
    # precompute coefficients
    b = np.mat([[k ** i for i in order_range] for k in range(-half_window, half_window + 1)])
    m = np.linalg.pinv(b).A[deriv] * rate ** deriv * factorial(deriv)
    # pad the signal at the extremes with
    # values taken from the signal itself
    firstvals = y[0] - np.abs(y[1:half_window + 1][::-1] - y[0])
    lastvals = y[-1] + np.abs(y[-half_window - 1:-1][::-1] - y[-1])
    y = np.concatenate((firstvals, y, lastvals))
    return np.convolve(m[::-1], y, mode='valid')


def fft_filter(data, cutoffFrequency=1520, inspectPlots=False, tryFitting=False, freqSigma=50, ftol=1e-4,
               isInteractive=False):
    """
    Performs an FFT, then fits a peak in frequency around the
    input with the input width.
    If only data is given, it will cut off all frequencies above the default value.
    inspectPlots = True will plot the FFT and the filtering at each step, as well as the results
    tryFitting = True will try to fit the peak in frequency space centered at the cutoffFrequency
    and with a width of freqSigma, using the background function above. Will replace
    the peak with the background function. Feature not very well tested
    isInteractive: Will pop up interactive windows to move the cutoff frequency and view the
    FFT in real time. Requires pyqtgraph and PyQt4 installed (pyqt4 is standard with
    anaconda/winpython, but pyqtgraph is not)
    """
    # Make a copy so we can return the same thing
    retData = np.array(data)
    x = np.array(data[:, 0])
    y = np.array(data[:, -1])
    # Let's you place with zero padding.
    zeroPadding = len(x)
    N = len(x)

    if isInteractive:
        try:
            import pyqtgraph as pg
            from PyQt4 import QtCore, QtGui
        except:
            raise ImportError("Cannot do interactive plotting without pyqtgraph installed")

        # Need to make some basic classes fir signals and slots to make things simple
        class FFTWin(pg.PlotWindow):
            sigCutoffChanged = QtCore.pyqtSignal(object)
            sigClosed = QtCore.pyqtSignal()

            def __init__(self, x, y):
                super(FFTWin, self).__init__()
                # Plot the log of the data,
                # it breaks text boxes to do semilogy
                self.plotItem.plot(x, np.log10(y))
                # The line for picking the cutoff
                # Connect signals so the textbox updates and the
                # realspace window can recalcualte the FFT
                self.line = pg.InfiniteLine(cutoffFrequency, movable=True)
                self.line.sigPositionChanged.connect(lambda x: self.sigCutoffChanged.emit(x.value()))
                self.line.sigPositionChanged.connect(self.updateText)
                self.addItem(self.line)
                # Set up the textbox so user knows the frequency
                # If this ends up being useful, may need
                # a way to set the cutoff manually
                self.text = pg.TextItem("{:.4f}".format(cutoffFrequency))
                self.addItem(self.text)
                self.text.setPos(min(x), max(np.log10(y)))

                # Cheap magic to get the close event
                # of the main window. Need to keep a reference
                # to the old function so that we can call it
                # to properly clean up afterwards
                self.oldCloseEvent = self.win.closeEvent
                self.win.closeEvent = self.closeEvent

            def updateText(self, val):
                self.text.setText("{:.4f}".format(val.value()))

            def closeEvent(self, ev):
                # Just emit that we've been closed and
                # pass it along to the window closer
                self.sigClosed.emit()
                self.oldCloseEvent(ev)

        class RealWin(pg.PlotWindow):
            sigClosed = QtCore.pyqtSignal()

            def __init__(self, data, fftWin):
                super(RealWin, self).__init__()
                # To connect signals from it
                self.fftWin = fftWin
                self.data = data

                # Start off with the FFT given by the original
                # inputted cutoff
                self.updatePlot(cutoffFrequency)

                # See above comments
                self.oldClose = self.win.closeEvent
                self.win.closeEvent = self.closeEvent
                fftWin.sigCutoffChanged.connect(self.updatePlot)
                # Close self if other window is closed
                fftWin.sigClosed.connect(self.win.close)

            def updatePlot(self, val):
                self.plotItem.clear()
                self.plotItem.plot(*self.data.T, pen=pg.mkPen(width=3))
                # Recursion! Call this same function to do the FFT
                newData = fft_filter(self.data, cutoffFrequency=val)
                self.plotItem.plot(*newData.T, pen=pg.mkPen('r', width=3))

            def closeEvent(self, ev):
                self.sigClosed.emit()
                try:
                    self.fftWin.win.close()
                except:
                    pass
                self.oldClose(ev)

        k = fft.fftfreq(zeroPadding, x[1] - x[0])
        Y = fft.fft(y, n=zeroPadding)
        # Make the windows
        fftWin = FFTWin(k, np.abs(Y))
        realWin = RealWin(np.array(retData), fftWin)
        realWin.show()
        # Need to pause the program until the frequency is selected
        # Done with this qeventloop.
        loop = QtCore.QEventLoop()
        realWin.sigClosed.connect(loop.exit)
        loop.exec_()
        # Return with the desired output value
        return fft_filter(retData, fftWin.line.value())

    if inspectPlots:
        plt.figure("Real Space")
        plt.plot(x, y, label="Input Data")

    # Replicate origin directy
    # http://www.originlab.com/doc/Origin-Help/Smooth-Algorithm
    # "rotate" the data set so it ends at 0,
    # enforcing a periodicity in the data. Otherwise
    # oscillatory artifacts result at the ends
    onePerc = int(0.01 * N)
    x1 = np.mean(x[:onePerc])
    x2 = np.mean(x[-onePerc:])
    y1 = np.mean(y[:onePerc])
    y2 = np.mean(y[-onePerc:])

    m = (y1 - y2) / (x1 - x2)
    b = y1 - m * x1

    flattenLine = m * x + b
    y -= flattenLine

    if inspectPlots:
        plt.plot(x, y, label="Rotated Data")

    # Perform the FFT and find the appropriate frequency spacing
    k = fft.fftfreq(zeroPadding, x[1] - x[0])
    Y = fft.fft(y, n=zeroPadding)
    if inspectPlots:
        plt.figure("Frequency Space")
        plt.semilogy(k, np.abs(Y), label="Raw FFT")

    if tryFitting:
        try:
            # take +/- 4 sigma points around peak to fit to
            sl = np.abs(k - cutoffFrequency).argmin() + np.array([-1, 1]) * 10 * freqSigma / np.abs(k[0] - k[1])
            sl = slice(*[int(j) for j in sl])
            p0 = [cutoffFrequency,
                  np.abs(Y)[sl].max() * freqSigma,  # estimate the height baased on the max in the set
                  freqSigma,
                  0.14, 2e3, 1.1]  # magic test numbers, they fit the background well

            if inspectPlots:
                plt.semilogy(k[sl], gaussWithBackground(k[sl], *p0), label="Peak with initial values")
            p, _ = curve_fit(gaussWithBackground, k[sl], np.abs(Y)[sl], p0=p0, ftol=ftol)
            if inspectPlots:
                plt.semilogy(k[sl], gaussWithBackground(k[sl], *p), label="Fitted Peak")

            # Want to remove data within 5 sigma ( arb value... )
            st = int(p[0] - 5 * p[2])
            en = int(p[0] + 5 * p[2])

            # Find get the indices to remove.
            refitRangeIdx = np.argwhere((k > st) & (k < en))
            refitRangeIdxNeg = np.argwhere((k < -st) & (k > -en))

            # Replace the data with the backgroudn
            # Note: abuses the symmetry of the FFT of a real function
            # to get the negative side of the data
            Y[refitRangeIdx] = background(k[refitRangeIdx], *p[-2:])
            Y[refitRangeIdxNeg] = background(k[refitRangeIdx], *p[-2:])[::-1]
        except:
            print "ERROR: Trouble fitting the peak in frequency space.\n\t Defaulting to cutting off"

            # Assume cutoffFrequency was the peak, not the actual cutoff
            # Leaving it alone means half the peak would remain and the data
            # wouldn't really be smoothed
            cutoffFrequency -= 5 * freqSigma

            # Reset this so the next part gets called
            tryFitting = False

    # "if not" instead of "else" because if the above
    # fitting fails, we can default to the sharp cutoff
    if not tryFitting:
        # Define where to remove the data
        st = cutoffFrequency
        en = int(max(k)) + 1

        # Find the indices to remove the data
        refitRangeIdx = np.argwhere((k > st) & (k < en))
        refitRangeIdxNeg = np.argwhere((k < -st) & (k > -en))

        # Kill it all after the cutoff
        Y[refitRangeIdx] = 0
        Y[refitRangeIdxNeg] = 0

        smoothIdx = np.argwhere((-st < k) & (k < st))
        smoothr = -1. / cutoffFrequency ** 2 * k[smoothIdx] ** 2 + 1

        Y[smoothIdx] *= smoothr

    if inspectPlots:
        plt.plot(k, np.abs(Y), label="FFT with removed parts")
        a = plt.legend()
        a.draggable(True)

    # invert the FFT
    y = fft.ifft(Y, n=zeroPadding)

    # unshift the data
    y += flattenLine

    # using fft, not rfft, so data may have some
    # complex parts. But we can assume they'll be negligible and
    # remove them
    # ( Safer to use np.real, not np.abs? )
    # Need the [:len] to remove zero-padded stuff
    y = np.abs(y)[:len(x)]

    if inspectPlots:
        plt.figure("Real Space")
        print x.size, y.size
        plt.plot(x, y, label="Smoothed Data")
        a = plt.legend()
        a.draggable(True)

    retData[:, 0] = x
    retData[:, -1] = y
    return retData


def low_pass_filter(x_vals, y_vals, cutoff, inspectPlots=True):
    """
    Replicate origin directy
    http://www.originlab.com/doc/Origin-Help/Smooth-Algorithm
    "rotate" the data set so it ends at 0,
    enforcing a periodicity in the data. Otherwise
    oscillatory artifacts result at the ends

    This uses a 50th order Butterworth filter.
    """
    x_vals, y_vals = fourier_prep(x_vals, y_vals)
    if inspectPlots:
        plt.figure("Real Space")
        plt.plot(x_vals, y_vals, label="Non-nan Data")

    zeroPadding = len(x_vals)
    print "zero padding", zeroPadding  # This needs to be this way because truncation is bad and actually zero padding
    N = len(x_vals)
    onePerc = int(0.01 * N)
    x1 = np.mean(x_vals[:onePerc])
    x2 = np.mean(x_vals[-onePerc:])
    y1 = np.mean(y_vals[:onePerc])
    y2 = np.mean(y_vals[-onePerc:])

    m = (y1 - y2) / (x1 - x2)
    b = y1 - m * x1

    flattenLine = m * x_vals + b
    y_vals -= flattenLine

    if inspectPlots:
        plt.figure("Real Space")
        plt.plot(x_vals, y_vals, label="Rotated Data")

    # even_data = np.column_stack((x_vals, y_vals))
    # Perform the FFT and find the appropriate frequency spacing
    x_fourier = fft.fftfreq(zeroPadding, x_vals[1] - x_vals[0])
    y_fourier = fft.fft(y_vals)  # , n=zeroPadding)

    if inspectPlots:
        plt.figure("Frequency Space")
        plt.semilogy(x_fourier, np.abs(y_fourier), label="Raw FFT")

    # Define where to remove the data
    band_start = cutoff
    band_end = int(max(abs(x_fourier))) + 1

    '''
    # Find the indices to remove the data
    refitRangeIdx = np.argwhere((x_fourier > band_start) & (x_fourier <= band_end))
    refitRangeIdxNeg = np.argwhere((x_fourier < -band_start) & (x_fourier >= -band_end))

    #print "x_fourier", x_fourier[795:804]
    #print "max(x_fourier)", max(x_fourier)
    #print "refitRangeIdxNeg", refitRangeIdxNeg[:-400]

    # Kill it all after the cutoff
    y_fourier[refitRangeIdx] = 0
    y_fourier[refitRangeIdxNeg] = 0
    
    # This section does a square filter on the remaining code.
    smoothIdx = np.argwhere((-band_start < x_fourier) & (x_fourier < band_start))
    smoothr = -1 / band_start**2 * x_fourier[smoothIdx]**2 + 1

    y_fourier[smoothIdx] *= smoothr
    '''

    print abs(y_fourier[-10:])
    butterworth = np.sqrt(1 / (1 + (x_fourier / cutoff) ** 100))
    y_fourier *= butterworth

    if inspectPlots:
        plt.plot(x_fourier, np.abs(y_fourier), label="FFT with removed parts")
        a = plt.legend()
        a.draggable(True)
        print "y_fourier", len(y_fourier)

    # invert the FFT
    y_vals = fft.ifft(y_fourier, n=zeroPadding)

    # using fft, not rfft, so data may have some
    # complex parts. But we can assume they'll be negligible and
    # remove them
    # ( Safer to use np.real, not np.abs? )
    # Need the [:len] to remove zero-padded stuff    
    y_vals = y_vals[:len(x_vals)]
    # unshift the data
    y_vals += flattenLine
    y_vals = np.abs(y_vals)

    if inspectPlots:
        plt.figure("Real Space")
        print x_vals.size, y_vals.size
        plt.plot(x_vals, y_vals, linewidth=3, label="Smoothed Data")
        a = plt.legend()
        a.draggable(True)

    return np.column_stack((x_vals, y_vals))


def high_pass_filter(x_vals, y_vals, cutoff, inspectPlots=True):
    """
    Replicate origin directy
    http://www.originlab.com/doc/Origin-Help/Smooth-Algorithm
    "rotate" the data set so it ends at 0,
    enforcing a periodicity in the data. Otherwise
    oscillatory artifacts result at the ends

    This uses a 50th order Butterworth filter.
    """
    x_vals, y_vals = fourier_prep(x_vals, y_vals)
    if inspectPlots:
        plt.figure("Real Space")
        plt.plot(x_vals, y_vals, label="Non-nan Data")

    zeroPadding = len(x_vals)
    print "zero padding", zeroPadding  # This needs to be this way because truncation is bad and actually zero padding
    N = len(x_vals)
    onePerc = int(0.01 * N)
    x1 = np.mean(x_vals[:onePerc])
    x2 = np.mean(x_vals[-onePerc:])
    y1 = np.mean(y_vals[:onePerc])
    y2 = np.mean(y_vals[-onePerc:])

    m = (y1 - y2) / (x1 - x2)
    b = y1 - m * x1

    flattenLine = m * x_vals + b
    y_vals -= flattenLine

    if inspectPlots:
        plt.figure("Real Space")
        plt.plot(x_vals, y_vals, label="Rotated Data")

    # even_data = np.column_stack((x_vals, y_vals))
    # Perform the FFT and find the appropriate frequency spacing
    x_fourier = fft.fftfreq(zeroPadding, x_vals[1] - x_vals[0])
    y_fourier = fft.fft(y_vals)  # , n=zeroPadding)

    if inspectPlots:
        plt.figure("Frequency Space")
        plt.semilogy(x_fourier, np.abs(y_fourier), label="Raw FFT")

    # Define where to remove the data
    band_start = cutoff
    band_end = int(max(abs(x_fourier))) + 1

    '''
    # Find the indices to remove the data
    refitRangeIdx = np.argwhere((x_fourier > band_start) & (x_fourier <= band_end))
    refitRangeIdxNeg = np.argwhere((x_fourier < -band_start) & (x_fourier >= -band_end))

    #print "x_fourier", x_fourier[795:804]
    #print "max(x_fourier)", max(x_fourier)
    #print "refitRangeIdxNeg", refitRangeIdxNeg[:-400]

    # Kill it all after the cutoff
    y_fourier[refitRangeIdx] = 0
    y_fourier[refitRangeIdxNeg] = 0

    # This section does a square filter on the remaining code.
    smoothIdx = np.argwhere((-band_start < x_fourier) & (x_fourier < band_start))
    smoothr = -1 / band_start**2 * x_fourier[smoothIdx]**2 + 1

    y_fourier[smoothIdx] *= smoothr
    '''

    print abs(y_fourier[-10:])
    butterworth = 1 - np.sqrt(1 / (1 + (x_fourier / cutoff) ** 50))
    y_fourier *= butterworth

    if inspectPlots:
        plt.plot(x_fourier, np.abs(y_fourier), label="FFT with removed parts")
        a = plt.legend()
        a.draggable(True)
        print "y_fourier", len(y_fourier)

    # invert the FFT
    y_vals = fft.ifft(y_fourier, n=zeroPadding)

    # using fft, not rfft, so data may have some
    # complex parts. But we can assume they'll be negligible and
    # remove them
    # ( Safer to use np.real, not np.abs? )
    # Need the [:len] to remove zero-padded stuff
    y_vals = y_vals[:len(x_vals)]
    # unshift the data
    y_vals += flattenLine
    y_vals = np.abs(y_vals)

    if inspectPlots:
        plt.figure("Real Space")
        print x_vals.size, y_vals.size
        plt.plot(x_vals, y_vals, label="Smoothed Data")
        a = plt.legend()
        a.draggable(True)

    return np.column_stack((x_vals, y_vals))


def band_pass_filter(x_vals, y_vals, cutoff, inspectPlots=True):
    """
    Replicate origin directy
    http://www.originlab.com/doc/Origin-Help/Smooth-Algorithm
    "rotate" the data set so it ends at 0,
    enforcing a periodicity in the data. Otherwise
    oscillatory artifacts result at the ends

    This uses a 50th order Butterworth filter.
    """
    x_vals, y_vals = fourier_prep(x_vals, y_vals)
    if inspectPlots:
        plt.figure("Real Space")
        plt.plot(x_vals, y_vals, label="Non-nan Data")

    zeroPadding = len(x_vals)
    print "zero padding", zeroPadding  # This needs to be this way because truncation is bad and actually zero padding
    N = len(x_vals)
    onePerc = int(0.01 * N)
    x1 = np.mean(x_vals[:onePerc])
    x2 = np.mean(x_vals[-onePerc:])
    y1 = np.mean(y_vals[:onePerc])
    y2 = np.mean(y_vals[-onePerc:])

    m = (y1 - y2) / (x1 - x2)
    b = y1 - m * x1

    flattenLine = m * x_vals + b
    y_vals -= flattenLine

    if inspectPlots:
        plt.figure("Real Space")
        plt.plot(x_vals, y_vals, label="Rotated Data")

    # even_data = np.column_stack((x_vals, y_vals))
    # Perform the FFT and find the appropriate frequency spacing
    x_fourier = fft.fftfreq(zeroPadding, x_vals[1] - x_vals[0])
    y_fourier = fft.fft(y_vals)  # , n=zeroPadding)

    if inspectPlots:
        plt.figure("Frequency Space")
        plt.semilogy(x_fourier, np.abs(y_fourier), label="Raw FFT")

    # Define where to remove the data
    band_start = cutoff
    band_end = int(max(abs(x_fourier))) + 1

    '''
    # Find the indices to remove the data
    refitRangeIdx = np.argwhere((x_fourier > band_start) & (x_fourier <= band_end))
    refitRangeIdxNeg = np.argwhere((x_fourier < -band_start) & (x_fourier >= -band_end))

    #print "x_fourier", x_fourier[795:804]
    #print "max(x_fourier)", max(x_fourier)
    #print "refitRangeIdxNeg", refitRangeIdxNeg[:-400]

    # Kill it all after the cutoff
    y_fourier[refitRangeIdx] = 0
    y_fourier[refitRangeIdxNeg] = 0

    # This section does a square filter on the remaining code.
    smoothIdx = np.argwhere((-band_start < x_fourier) & (x_fourier < band_start))
    smoothr = -1 / band_start**2 * x_fourier[smoothIdx]**2 + 1

    y_fourier[smoothIdx] *= smoothr
    '''

    print abs(y_fourier[-10:])
    butterworth = 1 - np.sqrt(1 / (1 + (x_fourier / cutoff[0]) ** 50))
    butterworth *= np.sqrt(1 / (1 + (x_fourier / cutoff[1]) ** 50))
    y_fourier *= butterworth

    if inspectPlots:
        plt.plot(x_fourier, np.abs(y_fourier), label="FFT with removed parts")
        a = plt.legend()
        a.draggable(True)
        print "y_fourier", len(y_fourier)

    # invert the FFT
    y_vals = fft.ifft(y_fourier, n=zeroPadding)

    # using fft, not rfft, so data may have some
    # complex parts. But we can assume they'll be negligible and
    # remove them
    # ( Safer to use np.real, not np.abs? )
    # Need the [:len] to remove zero-padded stuff
    y_vals = y_vals[:len(x_vals)]
    # unshift the data
    y_vals += flattenLine
    y_vals = np.abs(y_vals)

    if inspectPlots:
        plt.figure("Real Space")
        print x_vals.size, y_vals.size
        plt.plot(x_vals, y_vals, label="Smoothed Data")
        a = plt.legend()
        a.draggable(True)

    return np.column_stack((x_vals, y_vals))


####################
# Complete functions 
####################

def proc_n_plotPMT(folder_path, plot=False, confirm_fits=False, save=None, verbose=False):
    """
    This function will take a pmt object, process it completely.
    """
    pmt_data = pmt_sorter(folder_path)

    for spectrum in pmt_data:
        spectrum.integrate_sidebands(verbose=verbose)
        spectrum.laser_line()  # This function is broken because process sidebands can't handle the laser line
        print spectrum.full_dict
        index = 0
        if plot:
            plt.figure('PMT data')
            for elem in spectrum.sb_dict.values():
                plt.errorbar(elem[:, 0], elem[:, 1], elem[:, 2], marker='o')
            plt.figure('Sideband strengths')
            plt.errorbar(spectrum.sb_results[:, 1], spectrum.sb_results[:, 3], spectrum.sb_results[:, 4],
                         label=spectrum.parameters['series'], marker='o')
        if plot and confirm_fits:
            plt.figure('PMT confirm fits')
            for elem in spectrum.sb_dict.values():
                plt.errorbar(elem[:, 0], elem[:, 1], elem[:, 2], marker='o')
            plt.errorbar(spectrum.sb_results[:, 1], spectrum.sb_results[:, 3], spectrum.sb_results[:, 4],
                         label=spectrum.parameters['series'], marker='o')
            plt.ylim([-0.005, 0.025])
        if type(save) is tuple:
            spectrum.save_processing(save[0], save[1], index=index)
    plt.legend()
    return pmt_data


def proc_n_plotCCD(folder_path, cutoff=8, offset=None, plot=False, confirm_fits=False, save=None, verbose=False):
    """
    This function will take a list of ccd files and process it completely.
    save_name is a tuple (file_base, folder_path)

    The cutoff of 8 is too high, but I don't know what to change it to
    :rtype: list of HighSidebandCCD
    """
    if isinstance(folder_path, list):
        file_list = folder_path
    else:
        file_list = glob.glob(os.path.join(folder_path, '*seq_spectrum.txt'))
    raw_list = []
    for fname in file_list:
        raw_list.append(HighSidebandCCD(fname, spectrometer_offset=offset))

    index = 0
    for spectrum in raw_list:
        try:
            spectrum.guess_sidebands(cutoff=cutoff, verbose=verbose, plot=plot)
        except RuntimeError:
            print "\n\n\nNo sidebands??\n\n"
            raw_list.pop(raw_list.index(spectrum))
            continue
        spectrum.fit_sidebands(plot=plot, verbose=verbose)
        if "calculated NIR freq (cm-1)" not in spectrum.parameters.keys():
            spectrum.infer_frequencies()
        if plot:
            plt.figure('CCD data')
            plt.errorbar(spectrum.proc_data[:, 0], spectrum.proc_data[:, 1], spectrum.proc_data[:, 2],
                         label=spectrum.parameters['series'])
            plt.legend()
            # plt.yscale('log')
            plt.figure('Sideband strengths')
            plt.errorbar(spectrum.sb_results[:, 1], spectrum.sb_results[:, 3], spectrum.sb_results[:, 4],
                         label=spectrum.parameters['series'], marker='o')
            plt.legend()
            plt.yscale('log')
        if plot and confirm_fits:
            plt.figure('CCD confirm fits')
            plt.plot(spectrum.proc_data[:, 0], spectrum.proc_data[:, 1],# spectrum.proc_data[:, 2],
                         label=spectrum.parameters['series'])
            plt.plot(spectrum.sb_results[:, 1], spectrum.sb_results[:, 3] / spectrum.sb_results[:, 5],# spectrum.sb_results[:, 4],
                         label=spectrum.parameters['series'], marker='o')
            plt.legend()
            plt.ylim([-0.1, 1])
        if type(save) is tuple:
            spectrum.save_processing(save[0], save[1],
                                     marker=spectrum.parameters["series"] + '_' + str(spectrum.parameters["spec_step"]),
                                     index=index)
            index += 1
    return raw_list<|MERGE_RESOLUTION|>--- conflicted
+++ resolved
@@ -480,17 +480,11 @@
         self.parameters["nir_freq"] = 1239.84 / float(self.parameters["nir_lambda"])
         self.parameters["thz_freq"] = 0.000123984 * float(self.parameters["fel_lambda"])
         self.parameters["nir_power"] = float(self.parameters["nir_power"])
-<<<<<<< HEAD
-        # self.parameters["thz_power"] = float(self.parameters["fel_power"])
-        self.parameters["thz_power"] = float(self.parameters["pulseEnergies"]["mean"])
-
-=======
         try: # This is the new way of doing things.  Also, now it's power
             self.parameters["thz_energy"] = float(self.parameters["pulseEnergies"]["mean"])
             self.parameters["thz_energy_std"] = float(self.parameters["pulseEnergies"]["std"])
         except: # This is the old way TODO: DEPRECATE THIS
             self.parameters["thz_energy"] = float(self.parameters["fel_power"])
->>>>>>> cade8697
     def __add__(self, other):
         """
         Add together the image data from self.proc_data, or add a constant to 
@@ -1323,13 +1317,10 @@
             self.full_dict[sideband[0]] = details[1:]
         try:
             self.sb_results = self.sb_results[self.sb_results[:, 0].argsort()]
-<<<<<<< HEAD
-        except:
-=======
+
         except (IndexError, AttributeError):
             # IndexError where there's only one sideband
             # AttributeError when there aren't any (one sb which wasn't fit)
->>>>>>> cade8697
             pass
 
     def fit_sidebands(self, plot=False, verbose=False):
