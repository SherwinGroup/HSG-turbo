# -*- coding: utf-8 -*-
"""
Created on Fri Jun 19 13:16:25 2015

@author: hbanks

Brevity required, prurience preferred
"""

from __future__ import division
import os
import glob
import errno
import copy
import json
import numpy as np
from scipy.optimize import curve_fit
import scipy.interpolate as spi
import scipy.optimize as spo
import scipy.fftpack as fft
import matplotlib.pyplot as plt
import scipy.ndimage as ndimage


####################
# Objects 
####################

class CCD(object):
    def __init__(self, fname, spectrometer_offset=None):
        """
        This will read the appropriate file and make a basic CCD object.  Fancier
        things will be handled with the sub classes.

        Creates:
        self.parameters = JSON dictionary holding all of the information from the
                          data file.
        self.description = string that is the text box from data taking GUI
        self.raw_data = raw data output by measurement software, wavelength vs.
                        data.  There may be text for some of the entries
        self.ccd_data = semi-processed 1600 x 3 array of photon energy vs. data with standard error of mean at that pixel
                        calculated by taking multiple images.

        :param fname: file name where the data is saved
        :type fname: str
        :param spectrometer_offset: if the spectrometer won't go where it's told, use this to correct the wavelengths (nm)
        :type spectrometer_offset: float
        :return: None, technically
        """

        self.fname = fname

        print "I'm going to open", fname
        # f = open(fname,'rU')
        with open(fname, 'rU') as f:
            param_str = ''
            line = f.readline()
            while line[0] == '#':
                param_str += line[1:]
                line = f.readline()

            self.parameters = json.loads(param_str)
        # with open(fname,'rU') as f:
        #     parameters_str = f.readline()
        #     self.parameters = json.loads(parameters_str[1:])
        #     self.description = ''
        #     read_description = True
        #     while read_description:
        #         line = f.readline()
        #         if line[0] == '#':
        #             self.description += line[:]
        #         else:
        #             read_description = False
        try:
            self.parameters["spec_step"] = int(self.parameters["spec_step"])
        except ValueError:
            self.parameters["spec_step"] = 0
        except KeyError:
            pass
        self.raw_data = np.flipud(np.genfromtxt(fname, comments='#', delimiter=','))
        # I used flipup so that the x-axis is an increasing function of frequency

        self.ccd_data = np.array(self.raw_data[:1600, :])  # By slicing up to 1600,
        # we cut out the text
        # header
        if spectrometer_offset is not None:
            try:
                # print "Doing offset", self.parameters["offset"]
                self.ccd_data[:, 0] += float(self.parameters["offset"])
                # print "it worked"
            except:
                self.ccd_data[:, 0] += spectrometer_offset
                # print "it didn't work"
        self.ccd_data[:, 0] = 1239.84 / self.ccd_data[:, 0]

    def __str__(self):
        return self.parameters['comments']

class Photoluminescence(CCD):
    def __init__(self, fname):
        """
        This object handles PL-type data.

        creates:
        self.proc_data = self.ccd_data divided by the exposure time
                         units: PL counts / second
        :param fname: name of the file
        :type fname: str

        :return: None, it makes things.
        """
        super(Photoluminescence, self).__init__(fname)

        self.proc_data = np.array(self.ccd_data)  # Does this work the way I want it to?
        self.proc_data[:, 1] = self.proc_data[:, 1] / self.parameters['exposure']


# def save_processing(self):

class Absorbance(CCD):
    def __init__(self, fname):
        """
        There are several ways Absorbance data can be loaded
        You could try to load the abs data output from data collection directly,
        which has the wavelength, raw, blank and actual absorbance data itself.  This is correct.

        Alternatively, you could want to load the raw transmission/reference
        data, ignoring (or maybe not even having) the abs calculated
        from the data collection software.  This is not the way to do it

        Creates:
        self.ref_data = np array of the reference, freq (eV) vs. reference (counts)
        self.raw_data = np.array of the raw absorption spectrum, freq (eV) vs. reference (counts)
        self.proc_data = np.array of the absorption spectrum IN dB! freq (eV) vs. "absorbance" (dB!!!)
        # TODO: are there errors here?
        :param fname: either an absorbance filename, or a length 2 list of filenames
        :type fname: str
        :return: None
        """
        # TODO: are there errors here?
        if "abs_" in fname:
            super(Absorbance, self).__init__(fname)
            # Separate into the separate data sets
            #   The raw counts of the reference data
            self.ref_data = np.array(self.ccd_data[:, [0, 1]])
            #   Raw counts of the sample
            self.raw_data = np.array(self.ccd_data[:, [0, 2]])
            #   The calculated absorbance data (-log10(raw/ref))
            self.proc_data = np.array(self.ccd_data[:, [0, 3]])

            self.proc_data[:, 1] = 10 * self.proc_data[:, 1] # TODO: THIS LINE NEEDS TO BE ADJUSTED APPROPRIATELY
        else:
            # Should be here if you pass the reference/trans filenames
            try:
                super(Absorbance, self).__init__(fname[0])
                self.ref_data = np.array(self.ccd_data)

                super(Absorbance, self).__init__(fname[1])
                self.raw_data = np.array(self.ccd_data)
            except ValueError:
                # ValueError gets thrown when importing older data
                # which had more headers than data columns. Enforce
                # only loading first two columns to avoid

                self.ref_data = np.flipud(np.genfromtxt(fname[0], comments='#',
                                                        delimiter=',', usecols=(0, 1)))

                self.ref_data = np.array(self.ref_data[:1600, :])
                self.ref_data[:, 0] = 1239.84 / self.ref_data[:, 0]

                self.raw_data = np.flipud(np.genfromtxt(fname[1], comments='#',
                                                        delimiter=',', usecols=(0, 1)))

                self.raw_data = np.array(self.raw_data[:1600, :])
                self.raw_data[:, 0] = 1239.84 / self.raw_data[:, 0]
            except Exception as e:
                print "Exception opening,", e
            self.proc_data = np.empty_like(self.ref_data)
            self.proc_data[:, 0] = self.ref_data[:, 0]
            self.proc_data[:, 1] = np.log10(self.raw_data[:, 1] / self.ref_data[:, 1])

    def abs_per_QW(self, qw_number):
        """

        :param qw_number: number of quantum wells in the sample.
        :type qw_number: int
        :return: None
        """
        """
        This method turns the absorption to the absorbance per quantum well.  Is
        that how this data should be reported?

        Also, I'm not sure if columns 1 and 2 are correct.
        """
        temp_abs = -np.log(self.proc_data[:, 1] / self.proc_data[:, 2]) / qw_number
        self.proc_data = np.hstack((self.proc_data, temp_abs))

    def fft_smooth(self, cutoff, inspectPlots=False):
        """
        This function removes the Fabry-Perot that affects the absorption data

        creates:
        self.clean = np.array of the Fourier-filtered absorption data, freq (eV) vs. absorbance (dB!)
        self.parameters['fourier cutoff'] = the low pass cutoff frequency, in eV**(-1)
        :param cutoff: Fourier frequency of the cut off for the low pass filter
        :type cutoff: int or float
        :param inspectPlots: Do you want to see the results?
        :type inspectPlots: bool
        :return: None
        """
        # self.fixed = -np.log10(abs(self.raw_data[:, 1]) / abs(self.ref_data[:, 1]))
        # self.fixed = np.nan_to_num(self.proc_data[:, 1])
        # self.fixed = np.column_stack((self.raw_data[:, 0], self.fixed))
        self.parameters['fourier cutoff'] = cutoff
        self.clean = low_pass_filter(self.proc_data[:, 0], self.proc_data[:, 1], cutoff, inspectPlots)

    def save_processing(self, file_name, folder_str, marker='', index=''):
        """
        This bad boy saves the absorption spectrum that has been manipulated.

        Saves 100 lines of comments.

        :param file_name: The base name of the file to be saved
        :type file_name: str
        :param folder_str: The name of the folder where the file will be saved
        :type folder_str: str
        :param marker: A further label that might be the series tag or something
        :type marker: str
        :param index: If multiple files are being saved with the same name, include an integer to append to the end of the file
        :type index: int
        :return: None
        """
        try:
            os.mkdir(folder_str)
        except OSError, e:
            if e.errno == errno.EEXIST:
                pass
            else:
                raise

        spectra_fname = file_name + '_' + marker + '_' + str(index) + '.txt'
        self.save_name = spectra_fname

        try:
            parameter_str = json.dumps(self.parameters, sort_keys=True, indent=4, separators=(',', ': '))
        except:
            print "Source: EMCCD_image.save_images\nJSON FAILED"
            print "Here is the dictionary that broke JSON:\n", self.parameters
            return
        parameter_str.replace('\n', '#\n')

        num_lines = parameter_str.count('#')  # Make the number of lines constant so importing into Origin is easier
        for num in range(99 - num_lines): parameter_str += '\n#'

        origin_import_spec = '\nNIR frequency,Signal,Standard error\neV,arb. u.,arb. u.'
        spec_header = '#' + parameter_str + origin_import_spec
        # spec_header = '#' + parameter_str + '\n#' + self.description[:-2] + origin_import_spec

        np.savetxt(os.path.join(folder_str, spectra_fname), self.proc_data, delimiter=',',
                   header=spec_header, comments='', fmt='%0.6e')
        spectra_fname = 'clean ' + spectra_fname
        np.savetxt(os.path.join(folder_str, spectra_fname), self.clean, delimiter=',',
                   header=spec_header, comments='', fmt='%0.6e')
        print "Save image.\nDirectory: {}".format(os.path.join(folder_str, spectra_fname))


class NeonNoiseAnalysis(CCD):
    """
    This class is used to make handling neon calibration lines easier.  It's not great.
    """
    def __init__(self, fname, spectrometer_offset=None):
        # print 'opening', fname
        super(NeonNoiseAnalysis, self).__init__(fname, spectrometer_offset=spectrometer_offset)

        self.addenda = self.parameters['addenda']
        self.subtrahenda = self.parameters['subtrahenda']

        self.noise_and_signal()
        self.process_stuff()

    def noise_and_signal(self):
        """
        This bad boy calculates the standard deviation of the space between the 
        neon lines.

        The noise regions are, in nm:
        high: 784-792
        low1: 795-806
        low2: 815-823
        low3: 831-834

        the peaks are located at, in nm:
        #1, weak: 793.6
        #2, medium: 794.3 
        #3, medium: 808.2
        #4, weak: 825.9
        #5, strong: 830.0
        """
        print '\n\n'

        self.ccd_data = np.flipud(self.ccd_data)
        # self.high_noise_region = np.array(self.ccd_data[30:230, :])
        self.high_noise_region = np.array(self.ccd_data[80:180, :])  # for dark current measurements
        self.low_noise_region1 = np.array(self.ccd_data[380:700, :])
        self.low_noise_region2 = np.array(self.ccd_data[950:1200, :])
        self.low_noise_region3 = np.array(self.ccd_data[1446:1546, :])

        # self.high_noise = np.std(self.high_noise_region[:, 1])
        self.high_noise_std = np.std(self.high_noise_region[:, 1])
        self.high_noise_sig = np.mean(self.high_noise_region[:, 1])
        self.low_noise1 = np.std(self.low_noise_region1[:, 1])
        self.low_noise2 = np.std(self.low_noise_region2[:, 1])
        self.low_noise_std = np.std(self.low_noise_region2[:, 1])
        self.low_noise_sig = np.mean(self.low_noise_region2[:, 1])
        self.low_noise3 = np.std(self.low_noise_region3[:, 1])

        # self.noise_list = [self.high_noise, self.low_noise1, self.low_noise2, self.low_noise3]

        self.peak1 = np.array(self.ccd_data[303:323, :])
        self.peak2 = np.array(self.ccd_data[319:339, :])
        self.peak3 = np.array(self.ccd_data[736:746, :])
        self.peak4 = np.array(self.ccd_data[1268:1288, :])
        self.peak5 = np.array(self.ccd_data[1381:1421, :])

        temp_max = np.argmax(self.peak1[:, 1])
        self.signal1 = np.sum(self.peak1[temp_max - 1:temp_max + 2, 1])
        self.error1 = np.sqrt(np.sum(self.peak1[temp_max - 1:temp_max + 2, 2] ** 2))

        temp_max = np.argmax(self.peak2[:, 1])
        self.signal2 = np.sum(self.peak2[temp_max - 1:temp_max + 2, 1])
        self.error2 = np.sqrt(np.sum(self.peak2[temp_max - 1:temp_max + 2, 2] ** 2))

        temp_max = np.argmax(self.peak3[:, 1])
        self.signal3 = np.sum(self.peak3[temp_max - 1:temp_max + 2, 1])
        self.error3 = np.sqrt(np.sum(self.peak3[temp_max - 1:temp_max + 2, 2] ** 2))

        temp_max = np.argmax(self.peak4[:, 1])
        self.signal4 = np.sum(self.peak4[temp_max - 1:temp_max + 2, 1])
        self.error4 = np.sqrt(np.sum(self.peak4[temp_max - 1:temp_max + 2, 2] ** 2))

        temp_max = np.argmax(self.peak5[:, 1])
        self.signal5 = np.sum(self.peak5[temp_max - 1:temp_max + 2, 1])
        self.error5 = np.sqrt(np.sum(self.peak5[temp_max - 1:temp_max + 2, 2] ** 2))

        self.signal_list = [self.signal1, self.signal2, self.signal3, self.signal4, self.signal5]
        self.error_list = [self.error1, self.error2, self.error3, self.error4, self.error5]
        print "Signal list:", self.signal_list
        self.ccd_data = np.flipud(self.ccd_data)

    def process_stuff(self):
        """
        This one puts high_noise, low_noise1, signal2, and error2 in a nice horizontal array
        """
        # self.results = np.array([self.high_noise, self.low_noise1, self.signal5, self.error5])
        # average = np.mean([self.low_noise1, self.low_noise2, self.low_noise3])
        # self.results = np.array([self.high_noise, self.low_noise1, self.low_noise2, self.low_noise3, self.high_noise/average])
        self.results = np.array([self.high_noise_sig, self.high_noise_std, self.low_noise_sig, self.low_noise_std])


def collect_noise(neon_list, param_name, folder_name, file_name, name='Signal'):
    """
    This function acts like save parameter sweep.

    param_name = string that we're gonna save!
    """
    # param_array = None
    for elem in neon_list:
        print "pname: {}".format(elem.parameters[param_name]),
        print "results:", elem.results
        temp = np.insert(elem.results, 0, elem.parameters[param_name])
        try:
            param_array = np.row_stack((param_array, temp))
        except UnboundLocalError:
            param_array = np.array(temp)

    if len(param_array.shape) == 1:
        print "I don't think you want this file"
        return
        # append the relative peak error

    print '\n', param_array, '\n'

    param_array = np.column_stack((param_array, param_array[:, 4] / param_array[:, 3]))
    # append the snr
    param_array = np.column_stack((param_array, param_array[:, 3] / param_array[:, 2]))

    try:
        param_array = param_array[param_array[:, 0].argsort()]
    except:
        print "param_array shape", param_array.shape
        raise

    try:
        os.mkdir(folder_name)
    except OSError, e:
        if e.errno == errno.EEXIST:
            pass
        else:
            raise

    file_name = file_name + '.txt'

    origin_import1 = param_name + ",Noise,Noise,Signal,error,rel peak error,peak signal-to-noise"
    # origin_import1 = param_name + ",Noise,Noise,Noise,Noise,Ratio"
    origin_import2 = ",counts,counts,counts,counts,,"
    # origin_import2 = ",counts,counts,counts,,"
    origin_import3 = ",High noise region,Low noise region,{},{} error,{} rel error, {}".format(name, name, name, name)
    # origin_import3 = ",High noise region,Low noise region 1,Low noise region 2,Low noise region 3,High/low"
    header_total = origin_import1 + "\n" + origin_import2 + "\n" + origin_import3

    # print "Spec header: ", spec_header
    print "the param_array is:", param_array
    np.savetxt(os.path.join(folder_name, file_name), param_array, delimiter=',',
               header=header_total, comments='', fmt='%0.6e')
    print "Saved the file.\nDirectory: {}".format(os.path.join(folder_name, file_name))


class HighSidebandCCD(CCD):
    def __init__(self, hsg_thing, parameter_dict=None, spectrometer_offset=None):
        """
        This will read the appropriate file.  The header needs to be fixed to
        reflect the changes to the output header from the Andor file.  Because
        another helper file will do the cleaning and background subtraction,
        those are no longer part of this init.  This also turns all wavelengths
        from nm (NIR ones) or cm-1 (THz ones) into eV.

        OR, if an array is thrown in there, it'll handle the array and dict

        Input:
            For post-processing analysis:
                hsg_thing = file name of the hsg spectrum from CCD superclass
                spectrometer_offset = number of nanometers the spectrometer is off by,
                                      should be 0.0...but can be 0.2 or 1.0
            For Live-software:
                hsg_thing = np array of spectrum from camera
                parameter_dict = equipment dict generated by software

        Internal:
        self.hsg_thing = the filename
        self.parameters = string with all the relevant experimental perameters
        self.description = the description we added to the file as the data
                           was being taken
        self.proc_data = processed data that has gone is frequency vs counts/pulse
        self.dark_stdev = this is not currently handled appropriately
        self.addenda = the list of things that have been added to the file, in
                       form of [constant, *spectra_added]
        self.subtrahenda = the list of spectra that have been subtracted from
                           the file.  Constant subtraction is dealt with with
                           self.addenda

        :param hsg_thing: file name for the file to be opened.  OR the actually hsg np.ndarray.  Fun!
        :type hsg_thing: str OR np.ndarray
        :param parameter_dict: If being loaded through the data acquisition GUI, throw the dict in here
        :type parameter_dict: dict
        :param spectrometer_offset: Number of nm the spectrometer is off by
        :type spectrometer_offset: float
        :return: None, technically
        """
        """
        This will read the appropriate file.  The header needs to be fixed to
        reflect the changes to the output header from the Andor file.  Because
        another helper file will do the cleaning and background subtraction,
        those are no longer part of this init.  This also turns all wavelengths
        from nm (NIR ones) or cm-1 (THz ones) into eV.
        
        Input:
            For post-processing analysis:
                fname = file name of the hsg spectrum from CCD superclass
                spectrometer_offset = number of nanometers the spectrometer is off by,
                                      should be 0.0...but can be 0.2 or 1.0
            For Live-software:
                fname = np array of spectrum from camera
                spectrometer_offset = equipment dict generated by software
        
        Internal:
        self.fname = the filename
        self.parameters = string with all the relevant experimental perameters
        self.description = the description we added to the file as the data
                           was being taken
        self.proc_data = processed data that has gone is frequency vs counts/pulse
        self.dark_stdev = this is not currently handled appropriately
        self.addenda = the list of things that have been added to the file, in
                       form of [constant, *spectra_added]
        self.subtrahenda = the list of spectra that have been subtracted from
                           the file.  Constant subtraction is dealt with with
                           self.addenda
        """
        if isinstance(hsg_thing, str):
            super(HighSidebandCCD, self).__init__(hsg_thing, spectrometer_offset=spectrometer_offset)
            # TODO: fix addenda bullshit
            self.addenda = self.parameters['addenda']
            self.subtrahenda = self.parameters['subtrahenda']
        elif isinstance(hsg_thing, np.ndarray):
            self.parameters = parameter_dict.copy()  # Probably shouldn't shoehorn this in this way
            self.addenda = []
            self.subtrahenda = []
            self.ccd_data = np.array(hsg_thing)
            self.ccd_data[:, 0] = 1239.84 / self.ccd_data[:, 0]
            # This data won't have errors
<<<<<<< HEAD
            self.ccd_data = np.column_stack((self.ccd_data, np.ones_like(self.ccd_data[:,1])))
            self.ccd_data = np.flipud(self.ccd_data)

=======
            self.ccd_data = np.column_stack((self.ccd_data, np.ones_like(self.ccd_data[:, 1])))
>>>>>>> ca6c66a0
            self.fname = "Live Data"
        else:
            raise Exception("I don't know what this file type is {}, type: {}".format(
                hsg_thing, type(hsg_thing)
            ))
        # TODO: fix the ferkin dark count and background stuff, too.
        self.proc_data = np.array(self.ccd_data)
        # proc_data is now a 1600 long array with [frequency (eV), signal (counts / FEL pulse), S.E. of signal mean]

        self.parameters["nir_freq"] = 1239.84 / float(self.parameters["nir_lambda"])
        self.parameters["thz_freq"] = 0.000123984 * float(self.parameters["fel_lambda"])
        self.parameters["nir_power"] = float(self.parameters["nir_power"])
        self.parameters["thz_power"] = float(self.parameters["fel_power"])

    def __add__(self, other):
        """
        Add together the image data from self.proc_data, or add a constant to 
        that np.array.  It will then combine the addenda and subtrahenda lists,
        as well as add the fel_pulses together.  If type(other) is a CCD object,
        then it will add the errors as well.

        Input:
        self = CCD-like object
        other = int, float or CCD object

        Internal:
        ret.proc_data = the self.proc_data + other(.proc_data)
        ret.addenda = combination of two input addenda lists
        """
        # TODO: Is this needed anymore?
        ret = copy.deepcopy(self)

        # Add a constant offset to the data
        if type(other) in (int, float):
            ret.proc_data[:, 1] = self.proc_data[:, 1] + other
            ret.addenda[0] = ret.addenda[0] + other

        # or add the data of two hsg_spectra together
        else:
            if np.isclose(ret.parameters['center_lambda'], other.parameters['center_lambda']):
                ret.proc_data[:, 1] = self.proc_data[:, 1] + other.proc_data[:, 1]
                ret.proc_data[:, 2] = np.sqrt(self.proc_data[:, 1] ** 2 + other.proc_data[:, 1] ** 2)
                ret.addenda[0] = ret.addenda[0] + other.addenda[0]
                ret.addenda.extend(other.addenda[1:])
                ret.subtrahenda.extend(other.subtrahenda)
                ret.parameters['fel_pulses'] += other.parameters['fel_pulses']
            else:
                raise Exception('Source: Spectrum.__add__:\nThese are not from the same grating settings')
        return ret

    def __sub__(self, other):
        """
        This subtracts constants or other data sets between self.proc_data.  I 
        think it even keeps track of what data sets are in the file and how 
        they got there.

        See how __add__ works for more information.
        """
        ret = copy.deepcopy(self)
        # TODO: keep this?
        # Subtract a constant offset to the data
        if type(other) in (int, float):
            ret.proc_data[:, 1] = self.proc_data[:, 1] - other  # Need to choose a name
            ret.addenda[0] = ret.addenda[0] - other

        # Subtract the data of two hsg_spectra from each other
        else:
            if np.isclose(ret.proc_data[0, 0], other.proc_data[0, 0]):
                ret.proc_data[:, 1] = self.proc_data[:, 1] - other.proc_data[:, 1]
                ret.proc_data[:, 2] = np.sqrt(self.proc_data[:, 1] ** 2 + other.proc_data[:, 1] ** 2)
                ret.subtrahenda.extend(other.addenda[1:])
                ret.addenda.extend(other.subtrahenda)
            else:
                raise Exception('Source: Spectrum.__sub__:\nThese are not from the same grating settings')
        return ret

    def calc_approx_sb_order(self, test_nir_freq):
        """
        This simple method will simply return a float approximating the order
        of the frequency input.  We need this because the CCD wavelength
        calibration is not even close to perfect.  And it shifts by half a nm
        sometimes.

        :param test_nir_freq: the frequency guess of the nth sideband
        :type test_nir_freq: float
        :return: The approximate order of the sideband in question
        :rtype: float
        """
        nir_freq = self.parameters['nir_freq']
        thz_freq = self.parameters['thz_freq']
        approx_order = (test_nir_freq - nir_freq) / thz_freq
        return approx_order

    # def image_normalize(self, num_images):
    #     """
    #     This method will divide the proc_data by the number of images that were
    #     used in the hsg_sum_spectra function.  The proc_data array contains CCD
    #     signal per FEL pulse already.
    #
    #     Input:
    #     num_images = number of images proc_data came from
    #
    #     Internal:
    #     self.proc_data = normalizes the data and error columns to be signal/pulse
    #                      again
    #     """
    #
    #
    #
    #     """
    #     NOTE: Starting in Nov'15 or so, the EMCCD software
    #     handles this in the saved spectra
    #     """
    #     return
    #     self.proc_data[:, 1] = self.proc_data[:, 1] / num_images
    #     self.proc_data[:, 2] = self.proc_data[:, 2] / num_images

    def guess_sidebands(self, cutoff=8, verbose=False):
        """
        Finds the locations of all the sidebands in the proc_data array to be 
        able to seed the fitting method.  This works by finding the maximum data
        value in the array and guessing what sideband it is.  It creates an array
        that includes this information.  It will then step down, initially by one
        THz frequency, then by twos after it hasn't found any odd ones.  It then
        goes up from the max and finds everything above in much the same way.

        Input:
        cutoff = signal-to-noise threshold to count a sideband candidate.

        Internal:
        self.sb_list = List of all of the orders the method found
        self.sb_index = index of all of the peaks of the sidebands
        self.sb_guess = three-part list including the frequency, amplitude and
                        error guesses for each sideband
        """
        # TODO: this isn't commented appropriately.  Will it be made more readable first?
        self.parameters['cutoff for guess_sidebands'] = cutoff
        x_axis = np.array(self.proc_data[:, 0])
        y_axis = np.array(self.proc_data[:, 1])
        error = np.array(self.proc_data[:, 2])

        min_sb = int(self.calc_approx_sb_order(x_axis[0])) + 1
        max_sb = int(self.calc_approx_sb_order(x_axis[-1]))

        nir_freq = self.parameters["nir_freq"]
        thz_freq = self.parameters["thz_freq"]

        # Find max strength sideband and it's order
        global_max = np.argmax(y_axis)
        order_init = int(round(self.calc_approx_sb_order(x_axis[global_max])))

        if global_max < 15:
            check_y = y_axis[:global_max + 15]
        elif global_max > 1585:
            check_y = y_axis[global_max - 15:]
        else:
            check_y = y_axis[global_max - 15:global_max + 15]

        check_max_area = np.sum(y_axis[global_max - 2:global_max + 3])

        check_ave = np.mean(check_y[[0, 1, 2, 3, 4, -1, -2, -3, -4, -5]])
        check_stdev = np.std(check_y[[0, 1, 2, 3, 4, -1, -2, -3, -4, -5]])
        check_ratio = (check_max_area - 3 * check_ave) / check_stdev

        if verbose:
            print "\nI'm checking", self.fname, "\n"
            print "Global max checking:", global_max, check_y
            print "\ncheck_max_area is", check_max_area
            print "check_ave is", check_ave
            print "check_stdev is", check_stdev
            print "check_ratio is", check_ratio

        if check_ratio > cutoff:
            self.sb_list = [order_init]
            self.sb_index = [global_max]
            sb_freq_guess = [x_axis[global_max]]
            sb_amp_guess = [y_axis[global_max]]
            sb_error_est = [
                np.sqrt(sum([i ** 2 for i in error[global_max - 2:global_max + 3]])) / (check_max_area - 5 * check_ave)]
        else:
            print "There are no sidebands in", self.fname
            assert False

        # Look for lower order sidebands
        if verbose:
            print "Now I'll look for sidebands with frequency less than", sb_freq_guess
        last_sb = sb_freq_guess[0]
        index_guess = global_max
        consecutive_null_sb = 0
        consecutive_null_odd = 0
        no_more_odds = False
        break_condition = False
        for order in xrange(order_init - 1, min_sb - 1, -1):
            if no_more_odds == True and order % 2 == 1:
                last_sb = last_sb - thz_freq
                if verbose:
                    print "I skipped", order
                continue
            window_size = 0.28 + 0.0004 * order  # used to be last_sb?
            lo_freq_bound = last_sb - thz_freq * (1 + window_size)  # Not sure what to do about these
            hi_freq_bound = last_sb - thz_freq * (1 - window_size)

            start_index = False
            end_index = False
            if verbose:
                print "\nSideband", order, "\n"
                print "The low frequency bound is", lo_freq_bound
                print "The high frequency bound is", hi_freq_bound
            for i in xrange(index_guess, 0, -1):
                if end_index == False and i == 1:
                    break_condition = True
                    break
                if end_index == False and x_axis[i] < hi_freq_bound:
                    # print "end_index is", i
                    end_index = i
                elif i == 1:
                    start_index = 0
                    # print "hit end of data, start_index is 0"
                elif start_index == False and x_axis[i] < lo_freq_bound:
                    start_index = i
                    # print "start_index is", i
                    index_guess = i
                    break

            if break_condition:
                break
            check_y = y_axis[start_index:end_index]

            check_max_index = np.argmax(check_y)  # This assumes that two floats won't be identical
            check_max_area = np.sum(check_y[check_max_index - 1:check_max_index + 2])
            no_peak = (2 * len(check_y)) // 5
            check_ave = np.mean(np.take(check_y, np.concatenate((range(no_peak), range(no_peak, 0, -1)))))
            check_stdev = np.std(np.take(check_y, np.concatenate((range(no_peak), range(no_peak, 0, -1)))))
            # check_ave = np.mean(check_y[[0,1,2,3,-1,-2,-3,-4]])
            # check_stdev = np.std(check_y[[0,1,2,3,-1,-2,-3,-4]])
            # So the sideband isn't included in the noise calculation
            check_ratio = (check_max_area - 3 * check_ave) / check_stdev

            if verbose:
                print "check_y is", check_y
                print "\ncheck_max_area is", check_max_area
                print "check_ave is", check_ave
                print "check_stdev is", check_stdev
                print "check_ratio is", check_ratio

            if check_ratio > cutoff:
                found_index = check_max_index + start_index
                self.sb_index.append(found_index)
                last_sb = x_axis[found_index]

                if verbose:
                    print "I just found", last_sb

                sb_freq_guess.append(x_axis[found_index])
                sb_amp_guess.append(check_max_area - 3 * check_ave)
                error_est = np.sqrt(sum([i ** 2 for i in error[found_index - 1:found_index + 2]])) / (
                check_max_area - 3 * check_ave)
                if verbose:
                    print "My error estimate is:", error_est
                sb_error_est.append(error_est)
                self.sb_list.append(order)
                consecutive_null_sb = 0
                if order % 2 == 1:
                    consecutive_null_odd = 0
            else:
                # print "I could not find sideband with order", order
                last_sb = last_sb - thz_freq
                consecutive_null_sb += 1
                if order % 2 == 1:
                    consecutive_null_odd += 1
            if consecutive_null_odd == 1 and no_more_odds == False:
                # print "I'm done looking for odd sidebands"
                no_more_odds = True
            if consecutive_null_sb == 2:
                # print "I can't find any more sidebands"
                break

                # Look for higher sidebands
        if verbose: print "Now I'll look for sidebands with higher frequency"

        last_sb = sb_freq_guess[0]
        index_guess = global_max
        consecutive_null_sb = 0
        consecutive_null_odd = 0
        no_more_odds = False
        break_condition = False
        for order in xrange(order_init + 1, max_sb + 1):
            if no_more_odds == True and order % 2 == 1:
                last_sb = last_sb + thz_freq
                continue
            window_size = 0.32 + 0.001 * order  # used to be 0.28 and 0.0004
            lo_freq_bound = last_sb + thz_freq * (1 - window_size)  # Not sure what to do about these
            hi_freq_bound = last_sb + thz_freq * (1 + window_size)
            start_index = False
            end_index = False

            if verbose:
                print "\nSideband", order, "\n"
                print "lower bound", lo_freq_bound
                print "upper bound", hi_freq_bound, "\n"
            for i in xrange(index_guess, 1600):
                if start_index == False and i == 1599:
                    # print "I'm all out of space, captain!"
                    break_condition = True
                    break
                elif start_index == False and x_axis[i] > lo_freq_bound:
                    # print "start_index is", i
                    start_index = i
                elif i == 1599:
                    end_index = 1599
                    # print "hit end of data, end_index is 1599"
                elif end_index == False and x_axis[i] > hi_freq_bound:
                    end_index = i
                    # print "end_index is", i
                    index_guess = i
                    break
            if break_condition:
                break
            check_y = y_axis[start_index:end_index]

            check_max_index = np.argmax(check_y)  # This assumes that two floats won't be identical
            octant = len(check_y) // 8  # To be able to break down check_y into eighths
            if octant < 1:
                octant = 1

            check_max_area = np.sum(check_y[check_max_index - octant:check_max_index + octant + 1])

            no_peak = (2 * len(check_y)) // 5
            print "check_y length", len(check_y)
            check_ave = np.mean(np.take(check_y, np.concatenate((range(no_peak), range(-no_peak, 0)))))
            check_stdev = np.std(np.take(check_y, np.concatenate((range(no_peak), range(-no_peak, 0)))))
            # check_ave = np.mean(check_y[[0,1,2,3,-1,-2,-3,-4]])
            # check_stdev = np.std(check_y[[0,1,2,3,-1,-2,-3,-4]])
            check_ratio = (check_max_area - (2 * octant + 1) * check_ave) / check_stdev

            if verbose:
                print "Start and end index:", start_index, end_index
                print "check_y is", check_y
                print "\ncheck_max_area is", check_max_area
                print "check_ave is", check_ave
                print "check_stdev is", check_stdev
                print "check_ratio is", check_ratio
            print "sideband", order
            print "check_ratio", check_ratio

            if check_ratio > cutoff:
                found_index = check_max_index + start_index
                self.sb_index.append(found_index)
                last_sb = x_axis[found_index]

                # if verbose:
                print "I just found", order, "at index", found_index, "at freq", last_sb, "\n"

                sb_freq_guess.append(x_axis[found_index])
                sb_amp_guess.append(check_max_area - (2 * octant + 1) * check_ave)
                error_est = np.sqrt(sum([i ** 2 for i in error[found_index - octant:found_index + octant]])) / (
                check_max_area - (2 * octant + 1) * check_ave)
                # This error is a relative error.
                # if verbose:
                print "My error estimate is:", error_est
                # print "My relative error is:", error_est / sb_amp_guess
                sb_error_est.append(error_est)
                self.sb_list.append(order)
                consecutive_null_sb = 0
                if order % 2 == 1:
                    consecutive_null_odd = 0
            else:
                # print "I could not find sideband with order", order
                last_sb = last_sb + thz_freq
                consecutive_null_sb += 1
                if order % 2 == 1:
                    consecutive_null_odd += 1
            if consecutive_null_odd == 1 and no_more_odds == False:
                # print "I'm done looking for odd sidebands"
                no_more_odds = True
            if consecutive_null_sb == 2:
                # print "I can't find any more sidebands"
                break

        if verbose:
            print "I found these sidebands:", self.sb_list
        self.sb_guess = np.array([np.asarray(sb_freq_guess), np.asarray(sb_amp_guess), np.asarray(sb_error_est)]).T

    def fit_sidebands(self, plot=False, verbose=False):
        """
        This takes self.sb_guess and fits to each maxima to get the details of
        each sideband.  It's really ugly, but it works.  The error of the
        sideband area is approximated from the data, not the curve fit.  All
        else is from the curve fit.

        Temporary stuff:
        sb_fits = holder of the fitting results until all spectra have been fit

        Attributes created:
        self.sb_results = the money maker.  Column order:
                          [sb number, Freq (eV), Freq error (eV), Gauss area (arb.), Area error, Gauss linewidth (eV), Linewidth error (eV)]
        self.full_dict = a dictionary similar to sb_results, but now the keys
                         are the sideband orders.  Column ordering is otherwise the same.
        :param plot: Do you want to see the fits plotted with the data?
        :type plot: bool
        :param verbose: Do you want to see the details AND the initial guess fits?
        :type verbose: bool
        :return:
        """
        # print "Trying to fit these"
        sb_fits = []
        for elem, num in enumerate(self.sb_index):  # Have to do this because guess_sidebands
            # doesn't out put data in the most optimized way
            if self.sb_index[elem] < 30:
                data_temp = self.proc_data[:self.sb_index[elem] + 30, :]
            elif (1600 - self.sb_index[elem]) < 30:
                data_temp = self.proc_data[self.sb_index[elem] - 30:, :]
            else:
                data_temp = self.proc_data[self.sb_index[elem] - 30:self.sb_index[elem] + 30, :]
            width_guess = 0.0001 + 0.000001 * self.sb_list[elem]  # so the width guess gets wider as order goes up
            p0 = [self.sb_guess[elem, 0], self.sb_guess[elem, 1] * width_guess, width_guess, 0.1]
            # print "Let's fit this shit!"
            if verbose:
                print "number:", elem, num
                # print "data_temp:", data_temp
                print "p0:", p0
            plot_guess = False  # This is to disable plotting the guess function
            if plot_guess:
                plt.figure('CCD data')
                linewidth = 3
                x_vals = np.linspace(data_temp[0, 0], data_temp[-1, 0], num=500)
                if elem != 0:
                    try:
                        plt.plot(x_vals, gauss(x_vals, *p0),
                                 plt.gca().get_lines()[-1].get_color() + '--'  # I don't really know. Mostly
                                 # just looked around at what functions
                                 # matplotlib has...
                                 , linewidth=linewidth)
                    except:  # to prevent weird mac issues with the matplotlib things?
                        plt.plot(x_vals, gauss(x_vals, *p0), '--', linewidth=linewidth)

                else:
                    plt.plot(x_vals, gauss(x_vals, *p0), '--', linewidth=linewidth)

            try:
                if verbose:
                    print "I'm going to try to fit", self.sb_list[elem]
                coeff, var_list = curve_fit(gauss, data_temp[:, 0], data_temp[:, 1], p0=p0)
                if verbose:
                    print "the fit worked"
                coeff[1] = abs(coeff[1])  # The amplitude could be negative if the linewidth is negative
                coeff[2] = abs(coeff[2])  # The linewidth shouldn't be negative
                if verbose:
                    print "coeffs:", coeff
                    print "sigma for {}: {}".format(self.sb_list[elem], coeff[2])
                if 10e-4 > coeff[2] > 10e-6:
                    sb_fits.append(np.hstack((self.sb_list[elem], coeff, np.sqrt(np.diag(var_list)))))
                    sb_fits[-1][6] = self.sb_guess[elem, 2] * coeff[
                        1]  # the var_list wasn't approximating the error well enough, even when using sigma and absoluteSigma
                    print "number:", elem, num
                    print "The rel. error guess is", self.sb_guess[elem, 2]
                    print "The abs. error guess is", coeff[1] * self.sb_guess[elem, 2]

                    # The error from self.sb_guess[elem, 2] is a relative error
                if plot and verbose:
                    plt.figure('CCD data')
                    linewidth = 5
                    x_vals = np.linspace(data_temp[0, 0], data_temp[-1, 0], num=500)
                    if elem != 0:
                        try:
                            plt.plot(x_vals, gauss(x_vals, *coeff),
                                     plt.gca().get_lines()[-1].get_color() + '--'  # I don't really know. Mostly
                                     # just looked around at what functions
                                     # matplotlib has...
                                     , linewidth=linewidth)
                        except:  # to prevent weird mac issues with the matplotlib things?
                            plt.plot(x_vals, gauss(x_vals, *coeff), '--', linewidth=linewidth)

                    else:
                        plt.plot(x_vals, gauss(x_vals, *coeff), '--', linewidth=linewidth)
            except:
                print "I couldn't fit", elem
                print "It's sideband", num
                print "In file", self.fname
                self.sb_list[elem] = None
        sb_fits_temp = np.asarray(sb_fits)
        reorder = [0, 1, 5, 2, 6, 3, 7, 4, 8]
        try:
            sb_fits = sb_fits_temp[:, reorder]
            print "The abs. error guess is", sb_fits[:, 0:5]
        except:
            print "The file is:", self.fname
            print "\n!!!!!\nSHIT WENT WRONG\n!!!!!\n"

        # Going to label the appropriate row with the sideband
        self.sb_list = sorted(list([x for x in self.sb_list if x is not None]))
        sb_names = np.vstack(self.sb_list)

        sorter = np.argsort(sb_fits[:, 0])

        self.sb_results = np.array(sb_fits[sorter, :7])
        if verbose:
            print "sb_names:", sb_names
            print "sb_fits:", sb_fits
            print "sb_results:", self.sb_results
        self.full_dict = {}
        for sb in self.sb_results:
            self.full_dict[sb[0]] = np.asarray(sb[1:])

    def infer_frequencies(self, nir_units="wavenumber", thz_units="GHz", bad_points=-2):
        """
        This guy tries to fit the results from fit_sidebands to a line to get the relevant frequencies
        :param nir_units: What units do you want this to output?
        :type nir_units: 'nm', 'wavenumber', 'eV', 'THz'
        :param thz_units: What units do you want this to output for the THz?
        :type thz_units: 'GHz', 'wavenumber', 'meV'
        :param bad_points: How many more-positive order sidebands shall this ignore?
        :type bad_points: int
        :return: None
        """
        freqNIR, freqTHz = calc_laser_frequencies(self, nir_units, thz_units, bad_points)

        self.parameters["calculated NIR freq (cm-1)"], self.parameters["calculated THz freq (GHz)"] = freqNIR, freqTHz

    def save_processing(self, file_name, folder_str, marker='', index=''):
        """
        This will save all of the self.proc_data and the results from the 
        fitting of this individual file.
        
        Format:
        spectra_fname = file_name + '_' + marker + '_' + str(index) + '.txt'
        fit_fname = file_name + '_' + marker + '_' + str(index) + '_fits.txt'

        Inputs:
        file_name = the beginning of the file name to be saved
        folder_str = the location of the folder where the file will be saved, 
                     will create the folder, if necessary.
        marker = I...I don't know what this was originally for
        index = used to keep these files from overwriting themselves when in a
                list
        
        Outputs:
        Two files, one that is self.proc_data, the other is self.sb_results
        """
        try:
            os.mkdir(folder_str)
        except OSError, e:
            if e.errno == errno.EEXIST:
                pass
            else:
                raise
        temp = np.array(self.sb_results)

        ampli = np.array([temp[:, 3] / temp[:, 5]])  # But [:, 3] is already area?
        # (The old name was area)
        # I think it must be amplitude
        temp[:, 5:7] = temp[:, 5:7] * 1000  # For meV linewidths
        print "sb_results", self.sb_results.shape
        print "ampli", ampli.shape
        save_results = np.hstack((temp, ampli.T))

        spectra_fname = file_name + '_' + marker + '_' + str(index) + '.txt'
        fit_fname = file_name + '_' + marker + '_' + str(index) + '_fits.txt'
        self.save_name = spectra_fname

        self.parameters['addenda'] = self.addenda
        self.parameters['subtrahenda'] = self.subtrahenda
        try:
            parameter_str = json.dumps(self.parameters, sort_keys=True, indent=4, separators=(',', ': '))
        except:
            print "Source: EMCCD_image.save_images\nJSON FAILED"
            print "Here is the dictionary that broke JSON:\n", self.parameters
            return
        parameter_str = parameter_str.replace('\n', '\n#')

        num_lines = parameter_str.count('#')  # Make the number of lines constant so importing is easier
        for num in range(99 - num_lines): parameter_str += '\n#'

        origin_import_spec = '\nNIR frequency,Signal,Standard error\neV,arb. u.,arb. u.'
        spec_header = '#' + parameter_str + origin_import_spec

        origin_import_fits = '\nSideband,Center energy,error,Sideband strength,error,Linewidth,error,Amplitude\norder,eV,,arb. u.,,meV,,arb. u.\n' + marker
        fits_header = '#' + parameter_str + origin_import_fits

        np.savetxt(os.path.join(folder_str, spectra_fname), self.proc_data, delimiter=',',
                   header=spec_header, comments='', fmt='%0.6e')
        np.savetxt(os.path.join(folder_str, fit_fname), save_results, delimiter=',',
                   header=fits_header, comments='', fmt='%0.6e')

        print "Save image.\nDirectory: {}".format(os.path.join(folder_str, spectra_fname))


class PMT(object):
    def __init__(self, file_name):
        """
        Initializes a SPEX spectrum.  It'll open a file, and bring in the details
        of a sideband spectrum into the object.  There isn't currently any reason
        to use inheritance here, but it could be extended later to include PLE or
        something of the sort.
        
        attributes:
            self.parameters - dictionary of important experimental parameters
                              this will not necessarily be the same for each
                              file in the object
            self.description - string of the description of the file(s)
            self.sb_dict - keys are sideband order, values are PMT data arrays
            self.sb_list - sorted list of included sidebands
            self.file - included file paths
        """
        print "This started"
        self.fname = file_name
        # self.files_included = [file_name]
        with open(file_name, 'rU') as f:
            param_str = ''
            line = f.readline()  # Needed to move past the first line, which is the sideband order.  Not generally useful
            line = f.readline()
            while line[0] == '#':
                param_str += line[1:]
                line = f.readline()

            self.parameters = json.loads(param_str)
            # with open(fname,'rU') as f:
            #     throw_away = f.readline() # Delete me if that first line denoting sideband order is removed
            #     initial = '#'
            #     param_str = ''
            #     while initial == '#':
            #         new = f.readline()
            #         initial = new[0]
            #         param_str += new[1:]
            #     print param_str
            #     self.parameters = json.loads(param_str)
            # with open(file_path, 'rU') as f:
            #     throw_away = f.readline() # Just need to get things down to the next line
            #     parameters_str = f.readline()
            #     self.parameters = json.loads(parameters_str[1:])
            #     self.description = ''
            #     read_description = True
            #     while read_description:
            #         line = f.readline()
            #         if line[0] == '#':
            #             self.description += line[:]
            #         else:
            #             read_description = False


class HighSidebandPMT(PMT):
    def __init__(self, file_path, verbose=False):
        """
        Initializes a SPEX spectrum.  It'll open a single file, then read
        the data from that file using .add_sideband().  The super's init will handle the parameters
        and the description.  
        
        attributes:
            self.parameters - dictionary of important experimental parameters, created in PMT
            self.sb_dict - keys are sideband order, values are PMT data arrays
            self.sb_list - sorted list of included sidebands
        """
        super(HighSidebandPMT, self).__init__(file_path)  # Creates the json parameters dictionary
        self.fname = file_path
        self.parameters["files included"] = [file_path]
        with open(file_path, 'rU') as f:
            sb_num = int(f.readline()[1:])
        raw_temp = np.genfromtxt(file_path, comments='#', delimiter=',')[3:, :]
        self.initial_sb = sb_num
        self.initial_data = np.array(raw_temp)
        self.sb_dict = {sb_num: np.array(raw_temp)}
        self.sb_list = [sb_num]

    def add_sideband(self, other):
        """
        This bad boy will add another PMT sideband object to the sideband spectrum of this object

        It currently doesn't do any sort of job combining dictionaries or anything, but it definitely could
        """
        self.parameters["files included"].append(other.fname)

        if other.initial_sb in self.sb_list:
            self.sb_list.append(other.initial_sb)

        # Make things comma delimited?
        try:
            self.sb_dict[other.initial_sb].vstack((other.initial_data))
        except:
            self.sb_dict[other.initial_sb] = np.array(other.initial_data)

    def process_sidebands(self, verbose=False):
        """
        This bad boy will clean up the garbled mess that is the object before hand, 
        including clearing out misfired shots and doing the averaging.

        """
        for sb_num, sb in list(self.sb_dict.items()):
            if sb_num == 0:
                fire_condition = -np.inf  # This way the FEL doesn't need to be on during laser line measurement
            else:
                fire_condition = np.mean(sb[:, 2]) / 2  # Say FEL fired if the
                # cavity dump signal is
                # more than half the mean
                # of the cavity dump signal
            frequencies = sorted(list(set(sb[:, 0])))

            temp = None
            for freq in frequencies:
                data_temp = np.array([])
                for point in sb:
                    if point[0] == freq and point[2] > fire_condition:
                        data_temp = np.hstack((data_temp, point[3]))
                try:
                    temp = np.vstack(
                        (temp, np.array([freq, np.mean(data_temp), np.std(data_temp) / np.sqrt(len(data_temp))])))
                except:
                    temp = np.array([freq, np.mean(data_temp), np.std(data_temp) / np.sqrt(len(data_temp))])
            temp[:, 0] = temp[:, 0] / 8065.6  # turn NIR freq into eV
            temp = temp[temp[:, 0].argsort()]
            self.sb_dict[sb_num] = np.array(temp)
        self.sb_list = sorted(self.sb_dict.keys())
        if verbose:
            print "Sidebands included", self.sb_list

    def integrate_sidebands(self, verbose=False):
        """
        This method will integrate the sidebands to find their strengths, and then
        use a magic number to get the width, since they are currently so utterly
        undersampled for fitting.

        Creates:
        self.sb_results = full list of integrated data. Column order is:
                          [sb order, Freq (eV), "error" (eV), Integrate area (arb.), area error, "Linewidth" (eV), "Linewidth error" (eV)
        self.full_dict = Dictionary where the SB order column is removed and turned into the keys.  The values
                         are the rest of that sideband's results.
        """
        self.full_dict = {}
        for sideband in self.sb_dict.items():
            index = np.argmax(sideband[1][:, 1])
            nir_frequency = sideband[1][index, 0]
            area = np.trapz(np.nan_to_num(sideband[1][:, 1]), sideband[1][:, 0])
            error = np.sqrt(np.sum(np.nan_to_num(sideband[1][:, 2]) ** 2)) / 8065.6  # Divide by the step size?
            if verbose:
                print "order", sideband[0]
                print "area", area
                print "error", error
                print "ratio", area / error
            details = np.array([sideband[0], nir_frequency, 1 / 8065.6, area, error, 2 / 8065.6, 1 / 8065.6])
            if area < 0:
                continue
            elif area < 2 * error:  # Two seems like a good cutoff?
                if verbose:
                    print "I did not keep sideband ", sideband[0]
                continue
            try:
                self.sb_results = np.vstack((self.sb_results, details))
            except:
                self.sb_results = np.array(details)
            self.full_dict[sideband[0]] = details[1:]
        self.sb_results = self.sb_results[self.sb_results[:, 0].argsort()]

    def fit_sidebands(self, plot=False, verbose=False):
        """
        This method will fit a gaussian to each of the sidebands provided in 
        the self.sb_dict and make a list just like in the EMCCD version.  It 
        will also use the standard error of the integral of the PMT peak as the
        error of the gaussian area instead of that element from the covariance
        matrix.  Seems more legit.  
        
        attributes:
        self.sb_results: the numpy array that contains all of the fit info just
                         like it does in the CCD class.
        self.full_dict = A dictionary version of self.sb_results
        """
        sb_fits = {}
        for sideband in self.sb_dict.items():
            if verbose:
                print "Sideband number", sideband[0]
                print "Sideband data:\n", sideband[1]
            index = np.argmax(sideband[1][:, 1])
            nir_frequency = sideband[1][index, 0]
            peak = sideband[1][index, 1]
            width_guess = 0.0001  # Yep, another magic number
            p0 = [nir_frequency, peak * width_guess, width_guess, 0.00001]

            if verbose:
                x_vals = np.linspace(np.amin(sideband[1][:, 0]), np.amax(sideband[1][:, 0]), num=50)
                plt.plot(x_vals, gauss(x_vals, *p0))
                print "p0:", p0
            try:
                coeff, var_list = curve_fit(gauss, sideband[1][:, 0], sideband[1][:, 1], sigma=sideband[1][:, 2], p0=p0)
                coeff[1] = abs(coeff[1])
                coeff[2] = abs(coeff[2])
                if verbose:
                    print "coeffs:", coeff
                    print "stdevs:", np.sqrt(np.diag(var_list))
                    print "integral", np.trapz(sideband[1][:, 1], sideband[1][:, 0])
                if np.sqrt(np.diag(var_list))[0] / coeff[0] < 0.5:  # The error on where the sideband is should be small
                    sb_fits[sideband[0]] = np.concatenate((np.array([sideband[0]]), coeff, np.sqrt(np.diag(var_list))))
                    # print "error then:", sb_fits[sideband[0]][6]
                    relative_error = np.sqrt(sum([x ** 2 for x in sideband[1][index - 1:index + 2, 2]])) / np.sum(
                        sideband[1][index - 1:index + 2, 1])
                    if verbose:
                        print "relative error:", relative_error
                    sb_fits[sideband[0]][6] = coeff[1] * relative_error
                    # print "error now:", sb_fits[sideband[0]][6]
                    if plot:
                        x_vals = np.linspace(np.amin(sideband[1][:, 0]), np.amax(sideband[1][:, 0]), num=50)
                        plt.plot(x_vals, gauss(x_vals, *coeff))
                        # plt.plot(x_vals, gauss(x_vals, *p0))
                else:
                    print "what happened?"
            except:
                print "God damn it, Leroy.\nYou couldn't fit this."
                sb_fits[sideband[0]] = None

        for result in sorted(sb_fits.keys()):
            try:
                self.sb_results = np.vstack((self.sb_results, sb_fits[result]))
            except:
                self.sb_results = np.array(sb_fits[result])

        self.sb_results = self.sb_results[:, [0, 1, 5, 2, 6, 3, 7, 4, 8]]
        self.sb_results = self.sb_results[:, :7]
        if verbose:
            print "And the results, please:\n", self.sb_results

        self.full_dict = {}
        for sb in self.sb_results:
            self.full_dict[sb[0]] = np.asarray(sb[1:])

    def laser_line(self):
        """
        This method is designed to scale everything in the PMT to the conversion
        efficiency based on our measurement of the laser line with a fixed
        attenuation.
        """

        if 0 not in self.sb_list:
            self.parameters['normalized?'] = False
            return
        else:
            laser_index = np.where(self.sb_results[:, 0] == 0)[0][0]
            print "sb_results", self.sb_results[laser_index, :]
            print "laser_index", laser_index

            laser_strength = np.array(self.sb_results[laser_index, 3:5])

            for sb in self.sb_results:
                print "Laser_strength", laser_strength
                sb[4] = (sb[3] / laser_strength[0]) * np.sqrt(
                    (sb[4] / sb[3]) ** 2 + (laser_strength[1] / laser_strength[0]) ** 2)
                sb[3] = sb[3] / laser_strength[0]
            for sb in self.full_dict.values():
                sb[3] = (sb[2] / laser_strength[0]) * np.sqrt(
                    (sb[3] / sb[2]) ** 2 + (laser_strength[1] / laser_strength[0]) ** 2)
                sb[2] = sb[2] / laser_strength[0]
            self.parameters['normalized?'] = True

    def save_processing(self, file_name, folder_str, marker='', index=''):
        """
        This will save all of the self.proc_data and the results from the 
        fitting of this individual file.
        
        Format:
        spectra_fname = file_name + '_' + marker + '_' + str(index) + '.txt'
        fit_fname = file_name + '_' + marker + '_' + str(index) + '_fits.txt'

        Inputs:
        file_name = the beginning of the file name to be saved
        folder_str = the location of the folder where the file will be saved, 
                     will create the folder, if necessary.
        marker = I...I don't know what this was originally for
        index = used to keep these files from overwriting themselves when in a
                list
        
        Outputs:
        Two files, one that is self.proc_data, the other is self.sb_results
        """
        try:
            os.mkdir(folder_str)
        except OSError, e:
            if e.errno == errno.EEXIST:
                pass
            else:
                raise

        spectra_fname = file_name + '_' + marker + '_' + str(index) + '.txt'
        fit_fname = file_name + '_' + marker + '_' + str(index) + '_fits.txt'
        self.save_name = spectra_fname
        # self.parameters["files included"] = list(self.files)
        try:
            parameter_str = json.dumps(self.parameters, sort_keys=True, indent=4, separators=(',', ': '))
        except:
            print "Source: PMT.save_images\nJSON FAILED"
            print "Here is the dictionary that broke JSON:\n", self.parameters
            return
        parameter_str = parameter_str.replace('\n', '\n#')

        num_lines = parameter_str.count('#')  # Make the number of lines constant so importing is easier
        for num in range(99 - num_lines): parameter_str += '\n#'

        origin_import_spec = '\nNIR frequency,Signal,Standard error\neV,arb. u.,arb. u.'
        spec_header = '#' + parameter_str + origin_import_spec

        origin_import_fits = '\nCenter energy,error,Amplitude,error,Linewidth,error\neV,,arb. u.,,eV,,\n,,'  # + marker
        fits_header = '#' + parameter_str + origin_import_fits

        for sideband in sorted(self.sb_dict.keys()):
            try:
                complete = np.vstack((complete, self.sb_dict[sideband]))
            except:
                complete = np.array(self.sb_dict[sideband])

        np.savetxt(os.path.join(folder_str, spectra_fname), complete, delimiter=',',
                   header=spec_header, comments='', fmt='%0.6e')

        np.savetxt(os.path.join(folder_str, fit_fname), self.sb_results, delimiter=',',
                   header=fits_header, comments='', fmt='%0.6e')

        print "Saved PMT spectrum.\nDirectory: {}".format(os.path.join(folder_str, spectra_fname))


class TimeTrace(PMT):
    """
    This class will be able to handle time traces output by the PMT softare.
    """

    def __init__(self, file_path):
        super(HighSidebandPMT, self).__init__(file_path)


class FullSpectrum(object):
    def __init__(self):
        pass


class FullAbsorbance(FullSpectrum):
    """
    I'm imagining this will sew up absorption spectra, but I'm not at all sure
    how to do that at the moment.
    """

    def __init__(self):
        pass


class FullHighSideband(FullSpectrum):
    """
    I'm imagining this class is created with a base CCD file, then gobbles up
    other spectra that belong with it, then grabs the PMT object to normalize
    everything, assuming that PMT object exists.
    """

    def __init__(self, initial_CCD_piece):
        """
        Initialize a full HSG spectrum.  Starts with a single CCD image, then
        adds more on to itself using stitch_hsg_dicts.
        """
        self.fname = initial_CCD_piece.fname
        self.sb_results = initial_CCD_piece.sb_results
        self.parameters = initial_CCD_piece.parameters
        self.parameters['files_here'] = [initial_CCD_piece.fname.split('/')[-1]]
        self.full_dict = {}
        for sb in self.sb_results:
            self.full_dict[sb[0]] = np.asarray(sb[1:])

    def add_CCD(self, ccd_object):
        """
        This method will be called by the stitch_hsg_results function to add another
        CCD image to the spectrum.
        """
        if self.parameters["gain"] == ccd_object.parameters["gain"]:
            calc = False
        else:
            print "!!!"
            print "What happened"
            print "!!!"

            calc = True
        self.full_dict = stitch_hsg_dicts(self.full_dict, ccd_object.full_dict, need_ratio=calc)
        self.parameters['files_here'].append(ccd_object.fname.split('/')[-1])

    def add_PMT(self, pmt_object):
        """
        This method will be called by the stitch_hsg_results function to add the PMT
        data to the spectrum.
        """
        print "I'm adding PMT once"
        self.full_dict = stitch_hsg_dicts(pmt_object.full_dict, self.full_dict, need_ratio=True, verbose=True)
        print "I'm done adding PMT data"
        self.parameters['files_here'].append(pmt_object.parameters['files included'])
        self.make_results_array()

    def make_results_array(self):
        """
        The idea behind this method is to create the sb_results array from the 
        finished full_dict dictionary.
        """
        self.sb_results = None
        # print "I'm making the results array:", sorted(self.full_dict.keys())
        for sb in sorted(self.full_dict.keys()):
            # print "Going to add this", sb
            try:
                self.sb_results = np.vstack((self.sb_results, np.hstack((sb, self.full_dict[sb]))))
            except ValueError:
                # print "It didn't exist yet!"
                self.sb_results = np.hstack((sb, self.full_dict[sb]))
                # print "and I made this array:", self.sb_results[:, 0]

    def save_processing(self, file_name, folder_str, marker='', index=''):
        """
        This will save all of the self.proc_data and the results from the 
        fitting of this individual file.
        
        Format:
        fit_fname = file_name + '_' + marker + '_' + str(index) + '_full.txt'

        Inputs:
        file_name = the beginning of the file name to be saved
        folder_str = the location of the folder where the file will be saved, 
                     will create the folder, if necessary.
        marker = I...I don't know what this was originally for
        index = used to keep these files from overwriting themselves when in a
                list
        
        Outputs:
        Two files, one that is self.proc_data, the other is self.sb_results
        """
        try:
            os.mkdir(folder_str)
        except OSError, e:
            if e.errno == errno.EEXIST:
                pass
            else:
                raise

        temp = np.array(self.sb_results)

        ampli = np.array([temp[:, 3] / temp[:, 5]])  # I'm pretty sure this is
        # amplitude, not area
        temp[:, 5:7] = temp[:, 5:7] * 1000  # For meV linewidths
        print "sb_results", self.sb_results.shape
        print "ampli", ampli.shape
        save_results = np.hstack((temp, ampli.T))

        # spectra_fname = file_name + '_' + marker + '_' + str(index) + '.txt'
        fit_fname = file_name + '_' + marker + '_' + str(index) + '_full.txt'
        # self.save_name = spectra_fname

        # self.parameters['addenda'] = self.addenda
        # self.parameters['subtrahenda'] = self.subtrahenda
        try:
            parameter_str = json.dumps(self.parameters, sort_keys=True, indent=4, separators=(',', ': '))
        except Exception as e:
            print e
            print "Source: EMCCD_image.save_images\nJSON FAILED"
            print "Here is the dictionary that broke JSON:\n", self.parameters
            return
        parameter_str = parameter_str.replace('\n', '\n#')

        num_lines = parameter_str.count('#')  # Make the number of lines constant so importing is easier
        for num in range(99 - num_lines): parameter_str += '\n#'
        # origin_import_spec = '\nNIR frequency,Signal,Standard error\neV,arb. u.,arb. u.'
        # spec_header = '#' + parameter_str + '\n#' + self.description[:-2] + origin_import_spec

        origin_import_fits = '\nSideband,Center energy,error,Sideband strength,error,Linewidth,error,Amplitude\norder,eV,,arb. u.,,meV,,arb. u.\n' + marker
        fits_header = '#' + parameter_str + origin_import_fits

        # np.savetxt(os.path.join(folder_str, spectra_fname), self.proc_data, delimiter=',',
        #           header=spec_header, comments='', fmt='%f')
        np.savetxt(os.path.join(folder_str, fit_fname), save_results, delimiter=',',
                   header=fits_header, comments='', fmt='%0.6e')

        print "Save image.\nDirectory: {}".format(os.path.join(folder_str, fit_fname))


####################
# Fitting functions 
####################

def gauss(x, *p):
    mu, A, sigma, y0 = p
    return (A / sigma) * np.exp(-(x - mu) ** 2 / (2. * sigma ** 2)) + y0


def lingauss(x, *p):
    mu, A, sigma, y0, m = p
    return (A / sigma) * np.exp(-(x - mu) ** 2 / (2. * sigma ** 2)) + y0 + m * x


def lorentzian(x, *p):
    mu, A, gamma, y0 = p
    return (A / np.pi) * (gamma / ((x - mu) ** 2 + gamma ** 2)) + y0


def background(x, *p):
    """
    Arbitrary model background data for absorbance FFT
    for the intention of replacing a peak in the FFT
    with the background
    """
    a, b = p
    return a * (1 / x) ** b


def gaussWithBackground(x, *p):
    pGauss = p[:4]
    a, b = p[4:]
    return gauss(x, *pGauss) + background(x, a, b)


####################
# Collection functions 
####################

'''
def hsg_sum_spectra(object_list, do_fvb_crr=False):
    """
    This function will add all the things that should be added.  Obvs.  It will
    also calculate the standard error of the mean for every NIR frequency.  The
    standard error is the sum of the dark noise and the "shot" noise.

    Also, remember, we're adding together and averaging the counts per pulse.  
    Hence why we use self.proc_data after it has been divided by the number of 
    fel pulses.  

    This function should not need to be called anymore.  This should be handled
    in the GUI.

    object_list: A list of spectrum objects

    :rtype: list of HighSidebandCCD
    """
    print "I'm trying!"

    good_list = []
    for index in xrange(len(object_list)):
        # dark_var = 0
        num_images = 1
        try:
            temp = object_list.pop(0)
            # var_holder = np.array(temp.proc_data[:, 2])**2
            crr_holder = np.array(temp.proc_data[:, 1]).reshape((1600, 1))

        except Exception as E:
            # print "God damn it, Leroy"
            break
        #print "temp has series: {}.\ttemp has cl: {}.\ttemp has series: {}".format(temp.parameters['series'], temp.parameters['center_lambda'], temp.parameters['series'])
        for spec in list(object_list):
            #print "\tspec has series: {}.\tspec has cl: {}.\tspec has fn: {}".format(spec.parameters['series'], spec.parameters['center_lambda'], spec.fname[-16:-13])
            #print "I am trying to add", temp.parameters['FELP'], spec.parameters['FELP']
            if temp.parameters['series'] == spec.parameters['series']:
                if temp.parameters['center_lambda'] == spec.parameters['center_lambda']:
                    temp += spec
                    num_images += 1

                    crr_holder = np.hstack((crr_holder, spec.proc_data[:, 1].reshape((1600,1))))

                    object_list.remove(spec)
        if do_fvb_crr and num_images > 1:
            print "\nI am doing cosmic ray removal!!\n"
            crr_holder = fvb_crr(crr_holder, debugging=False)
            temp.proc_data[:, 1] = np.mean(crr_holder, axis=1)
        else:
            print "\nI did not do anything bad, I think\n"
        # std_error = np.sqrt(np.var(stderr_holder, axis=1, dtype=np.float64) + dark_var) / np.sqrt(spec_number) # Checking some sigma stuff from curve_fit
        # This standard error is for every point.  I think it actually overestimates
        # the error at places with no signal because we add the dark variance
        # effectively twice.
        #print "final dark_stdev:", np.sqrt(dark_var)
        # temp.add_std_error(std_error)
        temp.image_normalize(num_images)
        good_list.append(temp)
    return good_list
'''


def hsg_combine_spectra(spectra_list):
    """
    This function is all about smooshing different parts of the same hsg 
    spectrum together.  It takes a list of HighSidebandCCD spectra and turns the
    zeroth spec_step into a FullHighSideband object.  It then uses the function
    stitch_hsg_dicts over and over again for the smooshing.  

    Input:
    spectra_list = list of HighSidebandCCD objects that have sideband spectra
                   larger than the spectrometer can see.

    Returns:
    good_list = A list of FullHighSideband objects that have been combined as 
                much as can be.  
    """
    good_list = []
    spectra_list.sort(key=lambda x: x.parameters["spec_step"])

    for elem in spectra_list:
        print "Spec_step is", elem.parameters["spec_step"]
    for index in xrange(len(spectra_list)):
        try:
            temp = spectra_list.pop(0)
            print "\nStarting with this guy", temp.parameters["spec_step"], "\n"
        except:
            break

        good_list.append(FullHighSideband(temp))

        counter = temp.parameters["spec_step"] + 1
        print "Starting counter is", counter
        temp_list = list(spectra_list)
        for piece in temp_list:
            print "checking this spec_step", piece.parameters["spec_step"]
            print "The counter is", counter
            if temp.parameters["series"] == piece.parameters["series"]:
                if piece.parameters["spec_step"] == counter:
                    print "I found this one", piece.parameters["series"]
                    counter += 1
                    good_list[-1].add_CCD(piece)
                    spectra_list.remove(piece)
        good_list[-1].make_results_array()
    return good_list


def pmt_sorter(folder_path):
    """
    This function will be fed a folder with a bunch of PMT data files in it.  
    The folder should contain a bunch of spectra with at least one sideband in
    them, each differing by the series entry in the parameters dictionary.  

    This function will return a list of HighSidebandPMT objects.  
    """
    file_list = glob.glob(os.path.join(folder_path, '*[0-9].txt'))

    pmt_list = []

    for sb_file in file_list:
        temp = HighSidebandPMT(sb_file)
        try:
            for pmt_spectrum in pmt_list:  # pmt_spectrum is a pmt object
                if temp.parameters['series'] == pmt_spectrum.parameters['series']:
                    pmt_spectrum.add_sideband(temp)
                    break
            else:  # this will execute IF the break was NOT called
                pmt_list.append(temp)
        except:
            pmt_list.append(temp)
    # for sb_file in file_list:
    #     with open(sb_file,'rU') as f:
    #         param_str = ''
    #         line = f.readline()
    #         line = f.readline()
    #         while line[0] == '#':
    #             param_str += line[1:]
    #             line = f.readline()
    #
    #         parameters = json.loads(param_str)
    #     try:
    #         for pmt_spectrum in pmt_list: # pmt_spectrum is a pmt object?
    #             if parameters['series'] == pmt_spectrum.parameters['series']:
    #                 pmt_spectrum.add_sideband(sb_file)
    #                 break
    #         else: # this will execute IF the break was NOT called
    #             pmt_list.append(HighSidebandPMT(sb_file))
    #     except:
    #         pmt_list.append(HighSidebandPMT(sb_file))

    for pmt_spectrum in pmt_list:
        pmt_spectrum.process_sidebands()
    return pmt_list


def stitch_abs_results(main, new):
    raise NotImplementedError


####################
# Helper functions 
####################

def fvb_crr(raw_array, offset=0, medianRatio=1, noiseCoeff=5, debugging=False):
    """

        Remove cosmic rays from a sequency of identical exposures
        :param raw_array: The array to be cleaned. Successive spectra should
                be the columns (i.e. 1600 x n) of the raw_array
        :param offset: baseline to add to raw_array.
               Not used, but here if it's needed in the future
        :param medianRatio: Multiplier to the median when deciding a cutoff
        :param noiseCoeff: Multiplier to the noise on the median
                    May need changing for noisy data
        :return:
    """

    d = np.array(raw_array)

    med = ndimage.filters.median_filter(d, size=(1, d.shape[1]), mode='wrap')
    med = np.median(d, axis=1).reshape(d.shape[0], 1)
    if debugging:
        print "shape of median filter:", med.shape
    meanMedian = med.mean(axis=1)
    # meanMedian = med.copy()
    if debugging:
        print "shape of meaned median filter:", meanMedian.shape
    # Construct a cutoff for each pixel. It was kind of guess and
    # check
    cutoff = meanMedian * medianRatio + noiseCoeff * np.std(meanMedian[-100:])
    if debugging:
        print "shape of cutoff criteria:", cutoff.shape
        import pyqtgraph as pg

        winlist = []
        app = pg.QtGui.QApplication([])

        win = pg.GraphicsLayoutWidget()
        win.setWindowTitle("Raw Image")
        p1 = win.addPlot()

        img = pg.ImageItem()
        img.setImage(d.copy().T)
        p1.addItem(img)

        hist = pg.HistogramLUTItem()
        hist.setImageItem(img)
        win.addItem(hist)

        win.nextRow()
        p2 = win.addPlot(colspan=2)
        p2.setMaximumHeight(250)
        p2.addLegend()
        for i, v in enumerate(d.T):
            p2.plot(v, pen=(i, d.shape[1]), name=str(i))
        p2.plot(np.sum(d, axis=1), pen=pg.mkPen('w', width=3))
        win.show()
        winlist.append(win)

        win2 = pg.GraphicsLayoutWidget()
        win2.setWindowTitle("Median Image")
        p1 = win2.addPlot()

        img = pg.ImageItem()
        img.setImage(med.T)
        p1.addItem(img)

        hist = pg.HistogramLUTItem()
        hist.setImageItem(img)
        win2.addItem(hist)

        win2.nextRow()
        p2 = win2.addPlot(colspan=2)
        p2.setMaximumHeight(250)

        p2.plot(np.sum(med, axis=1) / d.shape[1])
        win2.show()
        winlist.append(win2)

        win2 = pg.GraphicsLayoutWidget()
        win2.setWindowTitle("d-m")
        p1 = win2.addPlot()

        img = pg.ImageItem()
        img.setImage((d - med).T)
        p1.addItem(img)

        hist = pg.HistogramLUTItem()
        hist.setImageItem(img)
        win2.addItem(hist)

        win2.nextRow()
        p2 = win2.addPlot(colspan=2)
        p2.setMaximumHeight(250)
        p2.addLegend()
        for i, v in enumerate((d - med).T):
            p2.plot(v, pen=(i, d.shape[1]), name=str(i))
        p2.plot(cutoff, pen=pg.mkPen('w', width=3))
        win2.show()
        winlist.append(win2)

    # Find the bad pixel positions
    # Note the [:, None] - needed to cast the correct shapes
    badPixs = np.argwhere((d - med) > (cutoff.reshape(len(cutoff), 1)))

    for pix in badPixs:
        # get the other pixels in the row which aren't the cosmic
        if debugging:
            print "cleaning pixel", pix
        p = d[pix[0], [i for i in range(d.shape[1]) if not i == pix[1]]]
        if debugging:
            print "\tRemaining pixels in row are", p
        # Replace the cosmic by the average of the others
        # Could get hairy if more than one cosmic per row.
        # Maybe when doing many exposures?
        d[pix[0], pix[1]] = np.mean(p)

    if debugging:
        win = pg.GraphicsLayoutWidget()
        win.setWindowTitle("Clean Image")
        p1 = win.addPlot()

        img = pg.ImageItem()
        img.setImage(d.copy().T)
        p1.addItem(img)

        hist = pg.HistogramLUTItem()
        hist.setImageItem(img)
        win.addItem(hist)

        win.nextRow()
        p2 = win.addPlot(colspan=2)
        p2.setMaximumHeight(250)
        p2.plot(np.sum(d, axis=1))
        win.show()
        winlist.append(win)
        app.exec_()

    return np.array(d)


def stitchData(dataList, plot=False):
    """
    Attempt to stitch together absorbance data. Will translate the second data set
    to minimize leastsq between the two data sets.
    :param dataList: Iterable of the data sets to be fit. Currently
            it only takes the first two elements of the list, but should be fairly
            straightforward to recursivly handle a list>2. Shifts the second
            data set to overlap the first

             elements of dataList can be either np.arrays or Absorbance class,
              where it will take the proc_data itself
    :param plot: bool whether or not you want the fit iterations to be plotted
            (for debugging)
    :return: a, a (2,) np.array of the shift
    """

    # Data coercsion, make sure we know what we're working wtih
    first = dataList[0]
    if isinstance(first, Absorbance):
        first = first.proc_data
        second = dataList[1]
    if isinstance(second, Absorbance):
        second = second.proc_data
    if plot:
        # Keep a reference to whatever plot is open at call-time
        # Useful if the calling script has plots before and after, as
        # omitting this will cause future plots to be added to figures here
        firstFig = plt.gcf()
        plt.figure("Stitcher")
        # Plot the raw input data
        plt.plot(*first.T)
        plt.plot(*second.T)

    # Algorithm is set up such that the "second" data set spans the
    # higher domain than first. Need to enforce this, and remember it
    # so the correct shift is applied
    flipped = False
    if max(first[:, 0]) > max(second[:, 0]):
        flipped = True
        first, second = second, first


def stitch_hsg_dicts(full, new_dict, need_ratio=False, verbose=False):
    """
    This helper function takes a FullHighSideband.full_dict attribute and a sideband 
    object, either CCD or PMT and smushes the new sb_results into the full_dict.

    The first input doesn't change, so f there's a PMT set of data involved, it 
    should be in the full variable to keep the laser normalization intact.

    Inputs:
    full = full_dict from FullHighSideband, or HighSidebandPMT.  It's important 
           that it contains lower orders than the new_dict.
    new_dict = another full_dict.
    need_ratio = If gain or other parameters aren't equal and must resort to 
                 calculating the ratio instead of the measurements being equivalent.
                 Changing integration time still means N photons made M counts, 
                 but changing gain or using PMT or whatever does affect things.

    Returns:
    full = extended version of the input full.  Overlapping sidebands are 
           averaged because that makes sense?
    """
    # print "I'm adding these sidebands", sorted(new_dict.keys())
    overlap = []
    missing = []  # How to deal with sideabands that are missing from full but in new.
    for new_sb in sorted(new_dict.keys()):
        full_sbs = sorted(full.keys())
        if new_sb in full_sbs:
            overlap.append(new_sb)
        elif new_sb not in full_sbs and new_sb < full_sbs[
            -1]:  # This probably doesn't work with bunches of negative orders
            missing.append(new_sb)

    if True:
        print "overlap:", overlap
        print "missing:", missing
    if need_ratio:
        # Calculate the appropriate ratio to multiply the new sidebands by.
        # I'm not entirely sure what to do with the error of this guy.
        ratio_list = []
        print '\n1979\nfull[2]', full[0][2]
        new_starter = overlap[-1]
        if len(overlap) > 2:
            overlap = [x for x in overlap if (x % 2 == 0) and (x != min(overlap) and (x != max(overlap)))]
        for sb in overlap:
            ratio_list.append(full[sb][2] / new_dict[sb][2])
        ratio = np.mean(ratio_list)
        error = np.std(ratio_list) / np.sqrt(len(ratio_list))
        print "Ratio list", ratio_list
        print "Ratio", ratio
        print "Error", error
        print '\n1990\nfull[2]', full[0][2]
        # Adding the new sidebands to the full set and moving errors around.
        # I don't know exactly what to do about the other aspects of the sidebands
        # besides the strength and its error.
        for sb in overlap:
            full[sb][2] = ratio * new_dict[sb][2]
            full[sb][3] = full[sb][2] * np.sqrt((error / ratio) ** 2 + (new_dict[sb][3] / new_dict[sb][2]) ** 2)
            print '\n1997\nfull[2]', full[0][3]
            # Now for linewidths
            lw_error = np.sqrt(full[sb][5] ** (-2) + new_dict[sb][5] ** (-2)) ** (-1)
            lw_avg = (full[sb][4] / (full[sb][5] ** 2) + new_dict[sb][4] / (new_dict[sb][5] ** 2)) / (
            full[sb][5] ** (-2) + new_dict[sb][5] ** (-2))
            full[sb][4] = lw_avg
            full[sb][5] = lw_error
        print '\n2003\nfull[2]', full[0][2]
    else:
        try:
            new_starter = overlap[-1]
            overlap = [x for x in overlap if (x % 2 == 0) and (x != min(overlap) and (x != max(overlap)))]
            for sb in overlap:
                if verbose:
                    print "The sideband", sb
                    print "Old value", full[sb][4] * 1000
                    print "Add value", new_dict[sb][4] * 1000
                error = np.sqrt(full[sb][3] ** (-2) + new_dict[sb][3] ** (-2)) ** (-1)
                avg = (full[sb][2] / (full[sb][3] ** 2) + new_dict[sb][2] / (new_dict[sb][3] ** 2)) / (
                full[sb][3] ** (-2) + new_dict[sb][3] ** (-2))
                full[sb][2] = avg
                full[sb][3] = error

                lw_error = np.sqrt(full[sb][5] ** (-2) + new_dict[sb][5] ** (-2)) ** (-1)
                lw_avg = (full[sb][4] / (full[sb][5] ** 2) + new_dict[sb][4] / (new_dict[sb][5] ** 2)) / (
                full[sb][5] ** (-2) + new_dict[sb][5] ** (-2))
                full[sb][4] = lw_avg
                full[sb][5] = lw_error  # This may not be the exactly right way to calculate the error
                if verbose:
                    print "New value", lw_avg * 1000
        except:
            new_starter = 0  # I think this makes things work when there's no overlap
    if need_ratio:
        print '\n2024\nfull[2]', full[0][2]
    for sb in [x for x in new_dict.keys() if ((x >= new_starter) or (x in missing))]:
        full[sb] = new_dict[sb]
        if need_ratio:
            full[sb][2] = ratio * full[sb][2]
            full[sb][3] = full[sb][2] * np.sqrt((error / ratio) ** 2 + (ratio * full[sb][3] / full[sb][2]) ** 2)
            print '\n2030\nfull[2]', full[0][2]
    print "I made this dictionary", sorted(full.keys())
    return full


def save_parameter_sweep(spectrum_list, file_name, folder_str, param_name, unit, verbose=False):
    """
    This function will take a fully processed list of spectrum objects and 
    slice Spectrum.sb_fits appropriately to get an output like:
    
    "Parameter" | SB1 freq | err | SB1 amp | error | SB1 linewidth | error | SB2...| SBn...|
    param1      |    .     |
    param2      |    .     |
      .
      .
      .
    
    Currently I'm thinking fuck the offset y0
    After constructing this large matrix, it will save it somewhere.
    """
    spectrum_list.sort(key=lambda x: x.parameters[param_name])
    included_spectra = dict()
    param_array = None
    sb_included = []

    for spec in spectrum_list:
        sb_included = sorted(list(set(sb_included + spec.full_dict.keys())))
        included_spectra[spec.fname.split('/')[-1]] = spec.parameters[param_name]
        # If these are from summed spectra, then only the the first file name
        # from that sum will show up here, which should be fine?
    if verbose:
        # print "full name:", spectrum_list[0].fname
        print "included names:", included_spectra
        print "sb_included:", sb_included

    for spec in spectrum_list:
        temp_dict = {}  # This is different from full_dict in that the list has the
        # sideband order as the zeroth element.
        if verbose:
            print "the sb_results:", spec.sb_results
        for index in xrange(len(spec.sb_results[:, 0])):
            if verbose:
                print "my array slice:", spec.sb_results[index, :]
            temp_dict[int(round(spec.sb_results[index, 0]))] = np.array(spec.sb_results[index, :])

        if verbose:
            print temp_dict

        for sb in sb_included:
            blank = np.zeros(7)
            blank[0] = float(sb)
            # print "checking sideband order:", sb
            # print "blank", blank
            if not temp_dict.has_key(sb):
                # print "\nNeed to add sideband order:", sb
                temp_dict[sb] = blank
        try:  # Why is this try-except here?
            spec_data = np.array([float(spec.parameters[param_name])])
        except:
            spec_data = np.array([float(spec.parameters[param_name][:2])])
        for key in sorted(temp_dict.keys()):
            # print "I am going to hstack this:", temp_dict[key]
            spec_data = np.hstack((spec_data, temp_dict[key]))

        try:
            param_array = np.vstack((param_array, spec_data))
        except:
            param_array = np.array(spec_data)
        if verbose:
            print "The shape of the param_array is:", param_array.shape
            # print "The param_array itself is:", param_array
    '''
    param_array_norm = np.array(param_array).T # python iterates over rows
    for elem in [x for x in xrange(len(param_array_norm)) if (x-1)%7 == 3]:
        temp_max = np.max(param_array_norm[elem])
        param_array_norm[elem] = param_array_norm[elem] / temp_max
        param_array_norm[elem + 1] = param_array_norm[elem + 1] / temp_max
    '''
    snipped_array = param_array[:, 0]
    norm_array = param_array[:, 0]
    print "Snipped_array is", snipped_array
    for ii in xrange(len(param_array.T)):
        if (ii - 1) % 7 == 0:
            print "param_array shape", param_array[:, ii]
            snipped_array = np.vstack((snipped_array, param_array[:, ii]))
            norm_array = np.vstack((norm_array, param_array[:, ii]))
        elif (ii - 1) % 7 == 1:
            snipped_array = np.vstack((snipped_array, param_array[:, ii]))
            norm_array = np.vstack((norm_array, param_array[:, ii]))
        elif (ii - 1) % 7 == 3:
            snipped_array = np.vstack((snipped_array, param_array[:, ii]))

            temp_max = np.max(param_array[:, ii])
            norm_array = np.vstack((norm_array, param_array[:, ii] / temp_max))
        elif (ii - 1) % 7 == 4:
            snipped_array = np.vstack((snipped_array, param_array[:, ii]))
            norm_array = np.vstack((norm_array, param_array[:, ii] / temp_max))

    snipped_array = snipped_array.T
    norm_array = norm_array.T

    try:
        os.mkdir(folder_str)
    except OSError, e:
        if e.errno == errno.EEXIST:
            pass
        else:
            raise
    norm_name = file_name + '_norm.txt'
    snip_name = file_name + '_snip.txt'
    file_name = file_name + '.txt'

    try:
        included_spectra_str = json.dumps(included_spectra, sort_keys=True, indent=4, separators=(',', ': '))
    except:
        print "Source: save_parameter_sweep\nJSON FAILED"
        return
    included_spectra_str.replace('\n', '#\n')
    origin_import1 = param_name
    origin_import2 = unit
    origin_import3 = ""
    for order in sb_included:
        origin_import1 += ",Sideband,Frequency,error,Sideband strength,error,Linewidth,error"
        origin_import2 += ",order,eV,,arb. u.,,meV,"
        origin_import3 += ",,{0},,{0},,{0},".format(order)
    origin_total = origin_import1 + "\n" + origin_import2 + "\n" + origin_import3

    origin_import1 = param_name
    origin_import2 = unit
    origin_import3 = ""
    for order in sb_included:
        origin_import1 += ",Sideband,Frequency,Sideband strength,error"
        origin_import2 += ",order,eV,arb. u.,"
        origin_import3 += ",,{0},{0},".format(order)
    origin_snip = origin_import1 + "\n" + origin_import2 + "\n" + origin_import3

    header_total = '#' + included_spectra_str + '\n' + origin_total
    header_snip = '#' + included_spectra_str + '\n' + origin_snip

    # print "Spec header: ", spec_header
    print "the param_array is:", param_array
    np.savetxt(os.path.join(folder_str, file_name), param_array, delimiter=',',
               header=header_total, comments='', fmt='%0.6e')
    np.savetxt(os.path.join(folder_str, snip_name), snipped_array, delimiter=',',
               header=header_snip, comments='', fmt='%0.6e')
    np.savetxt(os.path.join(folder_str, norm_name), norm_array, delimiter=',',
               header=header_snip, comments='', fmt='%0.6e')
    print "Saved the file.\nDirectory: {}".format(os.path.join(folder_str, file_name))


def stitchData(dataList, plot=False):
    """
    Attempt to stitch together absorbance data. Will translate the second data set
    to minimize leastsq between the two data sets.
    :param dataList: Iterable of the data sets to be fit. Currently
            it only takes the first two elements of the list, but should be fairly
            straightforward to recursivly handle a list>2. Shifts the second
            data set to overlap the first
             elements of dataList can be either np.arrays or Absorbance class,
              where it will take the proc_data itself
    :param plot: bool whether or not you want the fit iterations to be plotted
            (for debugging)
    :return: a, a (2,) np.array of the shift
    """

    # Data coercsion, make sure we know what we're working wtih
    first = dataList[0]
    if isinstance(first, Absorbance):
        first = first.proc_data
    second = dataList[1]
    if isinstance(second, Absorbance):
        second = second.proc_data
    if plot:
        # Keep a reference to whatever plot is open at call-time
        # Useful if the calling script has plots before and after, as
        # omitting this will cause future plots to be added to figures here
        firstFig = plt.gcf()
        plt.figure("Stitcher")
        # Plot the raw input data
        plt.plot(*first.T)
        plt.plot(*second.T)

    # Algorithm is set up such that the "second" data set spans the
    # higher domain than first. Need to enforce this, and remember it
    # so the correct shift is applied
    flipped = False
    if max(first[:, 0]) > max(second[:, 0]):
        flipped = True
        first, second = second, first

    def fitter(p, shiftable, immutable):
        # designed to over

        # Get the shifts
        dx = p[0]
        dy = p[1]

        # Don't want pass-by-reference nonsense, recast our own refs
        shiftable = np.array(shiftable)
        immutable = np.array(immutable)

        # Shift the data set
        shiftable[:, 1] += dy
        shiftable[:, 0] += dx

        # Create an interpolator. We want a
        # direct comparision for subtracting the two functions
        # Different spec grating positions have different wavelengths
        # so they're not directly comparable.
        shiftF = spi.interp1d(*shiftable.T)

        # Find the bounds of where the two data sets overlap
        overlap = (min(shiftable[:, 0]), max(immutable[:, 0]))
        print "overlap", overlap

        # Determine the indices of the immutable function
        # where it overlaps. argwhere returns 2-d thing,
        # requiring the [0] at the end of each call
        fOlIdx = (min(np.argwhere(immutable[:, 0] >= overlap[0]))[0],
                  max(np.argwhere(immutable[:, 0] <= overlap[1]))[0])
        print "fOlIdx", fOlIdx

        # Get the interpolated values of the shiftable function at the same
        # x-coordinates as the immutable case
        newShift = shiftF(immutable[fOlIdx[0]:fOlIdx[1], 0])

        if plot:
            plt.plot(*immutable[fOlIdx[0]:fOlIdx[1], :].T, marker='o', label="imm", markersize=10)
            plt.plot(immutable[fOlIdx[0]:fOlIdx[1], 0], newShift, marker='o', label="shift")
        imm = immutable[fOlIdx[0]:fOlIdx[1], 1]
        shift = newShift
        return imm - shift

    a, _, _, msg, err = spo.leastsq(fitter, [0.0001, 0.01 * max(first[:, 1])], args=(second, first), full_output=1)
    # print "a", a
    if plot:
        # Revert back to the original figure, as per top comments
        plt.figure(firstFig.number)

    # Need to invert the shift if we flipped which
    # model we're supposed to move
    if flipped: a *= -1

    return a


def integrateData(data, t1, t2, ave=False):
    """
    Integrate a discrete data set for a
    given time period. Sums the data between
    the given bounds and divides by dt. Optional
    argument to divide by T = t2-t1 for calculating
    averages.

    data = 2D array. data[:,0] = t, data[:,1] = y
    t1 = start of integration
    t2 = end of integration


    if data is a NxM, with M>=3, it will take the
    third column to be the errors of the points,
    and return the error as the quadrature sum
    """
    t = data[:, 0]
    y = data[:, 1]
    if data.shape[0] >= 3:
        errors = data[:, 2]
    else:
        errors = np.ones_like(y) * np.nan

    gt = set(np.where(t > t1)[0])
    lt = set(np.where(t < t2)[0])

    # find the intersection of the sets
    vals = list(gt & lt)

    # Calculate the average
    tot = np.sum(y[vals])
    error = np.sqrt(np.sum(errors[vals] ** 2))

    # Multiply by sampling
    tot *= (t[1] - t[0])
    error *= (t[1] - t[0])

    if ave:
        # Normalize by total width if you want an average
        tot /= (t2 - t1)
        errors /= (t2 - t1)
    if not np.isnan(error):
        return tot, error
    return tot


def fourier_prep(x_vals, y_vals, num=1600):
    """
    This function will take a Nx2 array with unevenly spaced x-values and make 
    them evenly spaced for use in fft-related things.

    And remove nans!
    """
    y_vals = handle_nans(y_vals)
    spline = spi.interp1d(x_vals, y_vals,
                          kind='linear')  # for some reason kind='quadratic' doesn't work? returns all nans
    even_x = np.linspace(x_vals[0], x_vals[-1], num=num)
    even_y = spline(even_x)
    # even_y = handle_nans(even_y)
    return even_x, even_y


def handle_nans(y_vals):
    """
    This function removes nans and replaces them with linearly interpolated 
    values.  It requires that the array maps from equally spaced x-values.
    Taken from Stack Overflow: "Interpolate NaN values in a numpy array"
    """
    nan_idx = np.isnan(y_vals)
    my_lambda = lambda x: x.nonzero()[0]  # Returns the indices where Trues reside
    y_vals[nan_idx] = np.interp(my_lambda(nan_idx), my_lambda(~nan_idx), y_vals[~nan_idx])
    return y_vals


def calc_laser_frequencies(spec, nir_units="eV", thz_units="eV",
                           bad_points=-2, inspect_plots=False):
    """
    Calculate the NIR and FEL frequency for a spectrum
    :param spec: HSGCCD object to fit
    :type spec: HighSidebandCCD
    :param nir_units: str of desired units.
        Options: wavenumber, eV, meV, THz, GHz, nm
    :param thz_units: str of desired units.
        Options: wavenumber, eV, meV, THz, GHz, nm
    :param bad_points: How many bad points which shouldn't be used
        to calculate the frequencies (generally because the last
        few points are noisy and unreliable)
    :return: <NIR freq>, <THz freq>
    """
    if not hasattr(spec, "sb_results"):
        spec.guess_sidebands()
        spec.fit_sidebands()

    sidebands = spec.sb_results[:, 0]
    locations = spec.sb_results[:, 1]
    errors = spec.sb_results[:, 2]

    p = np.polyfit(sidebands[1:bad_points],
                   # This is 1 because the peak picker function was calling the 10th order the 9th
                   locations[1:bad_points], deg=1)

    NIRfreq = p[1]
    THzfreq = p[0]

    if inspect_plots:
        plt.figure("Frequency Fit")
        plt.errorbar(sidebands, locations, errors, marker='o')
        plt.errorbar(sidebands[:bad_points], locations[:bad_points],
                     errors[:bad_points], marker='o')
        plt.plot(sidebands, np.polyval(p, sidebands))

    converter = {
        "eV": lambda x: x,
        "meV": lambda x: 1000. * x,
        "wavenumber": lambda x: 8065.6 * x,
        "THz": lambda x: 241.80060 * x,
        "GHz": lambda x: 241.80060 * 1e3 * x,
        "nm": lambda x: 1239.83 / x
    }

    freqNIR = converter.get(nir_units, converter["eV"])(NIRfreq)
    freqTHz = converter.get(thz_units, converter["eV"])(THzfreq)

    return freqNIR, freqTHz


####################
# Smoothing functions
####################

def savitzky_golay(y, window_size, order, deriv=0, rate=1):
    r"""Smooth (and optionally differentiate) data with a Savitzky-Golay filter.
    The Savitzky-Golay filter removes high frequency noise from data.
    It has the advantage of preserving the original shape and
    features of the signal better than other types of filtering
    approaches, such as moving averages techniques.
    Parameters
    ----------
    y : array_like, shape (N,)
        the values of the time history of the signal.
    window_size : int
        the length of the window. Must be an odd integer number.
    order : int
        the order of the polynomial used in the filtering.
        Must be less then `window_size` - 1.
    deriv: int
        the order of the derivative to compute (default = 0 means only smoothing)
    Returns
    -------
    ys : ndarray, shape (N)
        the smoothed signal (or it's n-th derivative).
    Notes
    -----
    The Savitzky-Golay is a type of low-pass filter, particularly
    suited for smoothing noisy data. The main idea behind this
    approach is to make for each point a least-square fit with a
    polynomial of high order over a odd-sized window centered at
    the point.
    Examples
    --------
    t = np.linspace(-4, 4, 500)
    y = np.exp( -t**2 ) + np.random.normal(0, 0.05, t.shape)
    ysg = savitzky_golay(y, window_size=31, order=4)
    import matplotlib.pyplot as plt
    plt.plot(t, y, label='Noisy signal')
    plt.plot(t, np.exp(-t**2), 'k', lw=1.5, label='Original signal')
    plt.plot(t, ysg, 'r', label='Filtered signal')
    plt.legend()
    plt.show()
    References
    ----------
    .. [1] A. Savitzky, M. J. E. Golay, Smoothing and Differentiation of
       Data by Simplified Least Squares Procedures. Analytical
       Chemistry, 1964, 36 (8), pp 1627-1639.
    .. [2] Numerical Recipes 3rd Edition: The Art of Scientific Computing
       W.H. Press, S.A. Teukolsky, W.T. Vetterling, B.P. Flannery
       Cambridge University Press ISBN-13: 9780521880688

    source:
    http://scipy.github.io/old-wiki/pages/Cookbook/SavitzkyGolay
    """
    import numpy as np
    from math import factorial

    try:
        window_size = np.abs(np.int(window_size))
        order = np.abs(np.int(order))
    except ValueError, msg:
        raise ValueError("window_size and order have to be of type int")
    if window_size % 2 != 1 or window_size < 1:
        raise TypeError("window_size size must be a positive odd number")
    if window_size < order + 2:
        raise TypeError("window_size is too small for the polynomials order")
    order_range = range(order + 1)
    half_window = (window_size - 1) // 2
    # precompute coefficients
    b = np.mat([[k ** i for i in order_range] for k in range(-half_window, half_window + 1)])
    m = np.linalg.pinv(b).A[deriv] * rate ** deriv * factorial(deriv)
    # pad the signal at the extremes with
    # values taken from the signal itself
    firstvals = y[0] - np.abs(y[1:half_window + 1][::-1] - y[0])
    lastvals = y[-1] + np.abs(y[-half_window - 1:-1][::-1] - y[-1])
    y = np.concatenate((firstvals, y, lastvals))
    return np.convolve(m[::-1], y, mode='valid')


def fft_filter(data, cutoffFrequency=1520, inspectPlots=False, tryFitting=False, freqSigma=50, ftol=1e-4,
               isInteractive=False):
    """
    Performs an FFT, then fits a peak in frequency around the
    input with the input width.
    If only data is given, it will cut off all frequencies above the default value.
    inspectPlots = True will plot the FFT and the filtering at each step, as well as the results
    tryFitting = True will try to fit the peak in frequency space centered at the cutoffFrequency
    and with a width of freqSigma, using the background function above. Will replace
    the peak with the background function. Feature not very well tested
    isInteractive: Will pop up interactive windows to move the cutoff frequency and view the
    FFT in real time. Requires pyqtgraph and PyQt4 installed (pyqt4 is standard with
    anaconda/winpython, but pyqtgraph is not)
    """
    # Make a copy so we can return the same thing
    retData = np.array(data)
    x = np.array(data[:, 0])
    y = np.array(data[:, -1])
    # Let's you place with zero padding.
    zeroPadding = len(x)
    N = len(x)

    if isInteractive:
        try:
            import pyqtgraph as pg
            from PyQt4 import QtCore, QtGui
        except:
            raise ImportError("Cannot do interactive plotting without pyqtgraph installed")

        # Need to make some basic classes fir signals and slots to make things simple
        class FFTWin(pg.PlotWindow):
            sigCutoffChanged = QtCore.pyqtSignal(object)
            sigClosed = QtCore.pyqtSignal()

            def __init__(self, x, y):
                super(FFTWin, self).__init__()
                # Plot the log of the data,
                # it breaks text boxes to do semilogy
                self.plotItem.plot(x, np.log10(y))
                # The line for picking the cutoff
                # Connect signals so the textbox updates and the
                # realspace window can recalcualte the FFT
                self.line = pg.InfiniteLine(cutoffFrequency, movable=True)
                self.line.sigPositionChanged.connect(lambda x: self.sigCutoffChanged.emit(x.value()))
                self.line.sigPositionChanged.connect(self.updateText)
                self.addItem(self.line)
                # Set up the textbox so user knows the frequency
                # If this ends up being useful, may need
                # a way to set the cutoff manually
                self.text = pg.TextItem("{:.4f}".format(cutoffFrequency))
                self.addItem(self.text)
                self.text.setPos(min(x), max(np.log10(y)))

                # Cheap magic to get the close event
                # of the main window. Need to keep a reference
                # to the old function so that we can call it
                # to properly clean up afterwards
                self.oldCloseEvent = self.win.closeEvent
                self.win.closeEvent = self.closeEvent

            def updateText(self, val):
                self.text.setText("{:.4f}".format(val.value()))

            def closeEvent(self, ev):
                # Just emit that we've been closed and
                # pass it along to the window closer
                self.sigClosed.emit()
                self.oldCloseEvent(ev)

        class RealWin(pg.PlotWindow):
            sigClosed = QtCore.pyqtSignal()

            def __init__(self, data, fftWin):
                super(RealWin, self).__init__()
                # To connect signals from it
                self.fftWin = fftWin
                self.data = data

                # Start off with the FFT given by the original
                # inputted cutoff
                self.updatePlot(cutoffFrequency)

                # See above comments
                self.oldClose = self.win.closeEvent
                self.win.closeEvent = self.closeEvent
                fftWin.sigCutoffChanged.connect(self.updatePlot)
                # Close self if other window is closed
                fftWin.sigClosed.connect(self.win.close)

            def updatePlot(self, val):
                self.plotItem.clear()
                self.plotItem.plot(*self.data.T, pen=pg.mkPen(width=3))
                # Recursion! Call this same function to do the FFT
                newData = fft_filter(self.data, cutoffFrequency=val)
                self.plotItem.plot(*newData.T, pen=pg.mkPen('r', width=3))

            def closeEvent(self, ev):
                self.sigClosed.emit()
                try:
                    self.fftWin.win.close()
                except:
                    pass
                self.oldClose(ev)

        k = fft.fftfreq(zeroPadding, x[1] - x[0])
        Y = fft.fft(y, n=zeroPadding)
        # Make the windows
        fftWin = FFTWin(k, np.abs(Y))
        realWin = RealWin(np.array(retData), fftWin)
        realWin.show()
        # Need to pause the program until the frequency is selected
        # Done with this qeventloop.
        loop = QtCore.QEventLoop()
        realWin.sigClosed.connect(loop.exit)
        loop.exec_()
        # Return with the desired output value
        return fft_filter(retData, fftWin.line.value())

    if inspectPlots:
        plt.figure("Real Space")
        plt.plot(x, y, label="Input Data")

    # Replicate origin directy
    # http://www.originlab.com/doc/Origin-Help/Smooth-Algorithm
    # "rotate" the data set so it ends at 0,
    # enforcing a periodicity in the data. Otherwise
    # oscillatory artifacts result at the ends
    onePerc = int(0.01 * N)
    x1 = np.mean(x[:onePerc])
    x2 = np.mean(x[-onePerc:])
    y1 = np.mean(y[:onePerc])
    y2 = np.mean(y[-onePerc:])

    m = (y1 - y2) / (x1 - x2)
    b = y1 - m * x1

    flattenLine = m * x + b
    y -= flattenLine

    if inspectPlots:
        plt.plot(x, y, label="Rotated Data")

    # Perform the FFT and find the appropriate frequency spacing
    k = fft.fftfreq(zeroPadding, x[1] - x[0])
    Y = fft.fft(y, n=zeroPadding)
    if inspectPlots:
        plt.figure("Frequency Space")
        plt.semilogy(k, np.abs(Y), label="Raw FFT")

    if tryFitting:
        try:
            # take +/- 4 sigma points around peak to fit to
            sl = np.abs(k - cutoffFrequency).argmin() + np.array([-1, 1]) * 10 * freqSigma / np.abs(k[0] - k[1])
            sl = slice(*[int(j) for j in sl])
            p0 = [cutoffFrequency,
                  np.abs(Y)[sl].max() * freqSigma,  # estimate the height baased on the max in the set
                  freqSigma,
                  0.14, 2e3, 1.1]  # magic test numbers, they fit the background well

            if inspectPlots:
                plt.semilogy(k[sl], gaussWithBackground(k[sl], *p0), label="Peak with initial values")
            p, _ = curve_fit(gaussWithBackground, k[sl], np.abs(Y)[sl], p0=p0, ftol=ftol)
            if inspectPlots:
                plt.semilogy(k[sl], gaussWithBackground(k[sl], *p), label="Fitted Peak")

            # Want to remove data within 5 sigma ( arb value... )
            st = int(p[0] - 5 * p[2])
            en = int(p[0] + 5 * p[2])

            # Find get the indices to remove.
            refitRangeIdx = np.argwhere((k > st) & (k < en))
            refitRangeIdxNeg = np.argwhere((k < -st) & (k > -en))

            # Replace the data with the backgroudn
            # Note: abuses the symmetry of the FFT of a real function
            # to get the negative side of the data
            Y[refitRangeIdx] = background(k[refitRangeIdx], *p[-2:])
            Y[refitRangeIdxNeg] = background(k[refitRangeIdx], *p[-2:])[::-1]
        except:
            print "ERROR: Trouble fitting the peak in frequency space.\n\t Defaulting to cutting off"

            # Assume cutoffFrequency was the peak, not the actual cutoff
            # Leaving it alone means half the peak would remain and the data
            # wouldn't really be smoothed
            cutoffFrequency -= 5 * freqSigma

            # Reset this so the next part gets called
            tryFitting = False

    # "if not" instead of "else" because if the above
    # fitting fails, we can default to the sharp cutoff
    if not tryFitting:
        # Define where to remove the data
        st = cutoffFrequency
        en = int(max(k)) + 1

        # Find the indices to remove the data
        refitRangeIdx = np.argwhere((k > st) & (k < en))
        refitRangeIdxNeg = np.argwhere((k < -st) & (k > -en))

        # Kill it all after the cutoff
        Y[refitRangeIdx] = 0
        Y[refitRangeIdxNeg] = 0

        smoothIdx = np.argwhere((-st < k) & (k < st))
        smoothr = -1. / cutoffFrequency ** 2 * k[smoothIdx] ** 2 + 1

        Y[smoothIdx] *= smoothr

    if inspectPlots:
        plt.plot(k, np.abs(Y), label="FFT with removed parts")
        a = plt.legend()
        a.draggable(True)

    # invert the FFT
    y = fft.ifft(Y, n=zeroPadding)

    # unshift the data
    y += flattenLine

    # using fft, not rfft, so data may have some
    # complex parts. But we can assume they'll be negligible and
    # remove them
    # ( Safer to use np.real, not np.abs? )
    # Need the [:len] to remove zero-padded stuff
    y = np.abs(y)[:len(x)]

    if inspectPlots:
        plt.figure("Real Space")
        print x.size, y.size
        plt.plot(x, y, label="Smoothed Data")
        a = plt.legend()
        a.draggable(True)

    retData[:, 0] = x
    retData[:, -1] = y
    return retData


def low_pass_filter(x_vals, y_vals, cutoff, inspectPlots=True):
    """
    Replicate origin directy
    http://www.originlab.com/doc/Origin-Help/Smooth-Algorithm
    "rotate" the data set so it ends at 0,
    enforcing a periodicity in the data. Otherwise
    oscillatory artifacts result at the ends

    This uses a 50th order Butterworth filter.
    """
    x_vals, y_vals = fourier_prep(x_vals, y_vals)
    if inspectPlots:
        plt.figure("Real Space")
        plt.plot(x_vals, y_vals, label="Non-nan Data")

    zeroPadding = len(x_vals)
    print "zero padding", zeroPadding  # This needs to be this way because truncation is bad and actually zero padding
    N = len(x_vals)
    onePerc = int(0.01 * N)
    x1 = np.mean(x_vals[:onePerc])
    x2 = np.mean(x_vals[-onePerc:])
    y1 = np.mean(y_vals[:onePerc])
    y2 = np.mean(y_vals[-onePerc:])

    m = (y1 - y2) / (x1 - x2)
    b = y1 - m * x1

    flattenLine = m * x_vals + b
    y_vals -= flattenLine

    if inspectPlots:
        plt.figure("Real Space")
        plt.plot(x_vals, y_vals, label="Rotated Data")

    # even_data = np.column_stack((x_vals, y_vals))
    # Perform the FFT and find the appropriate frequency spacing
    x_fourier = fft.fftfreq(zeroPadding, x_vals[1] - x_vals[0])
    y_fourier = fft.fft(y_vals)  # , n=zeroPadding)

    if inspectPlots:
        plt.figure("Frequency Space")
        plt.semilogy(x_fourier, np.abs(y_fourier), label="Raw FFT")

    # Define where to remove the data
    band_start = cutoff
    band_end = int(max(abs(x_fourier))) + 1

    '''
    # Find the indices to remove the data
    refitRangeIdx = np.argwhere((x_fourier > band_start) & (x_fourier <= band_end))
    refitRangeIdxNeg = np.argwhere((x_fourier < -band_start) & (x_fourier >= -band_end))

    #print "x_fourier", x_fourier[795:804]
    #print "max(x_fourier)", max(x_fourier)
    #print "refitRangeIdxNeg", refitRangeIdxNeg[:-400]

    # Kill it all after the cutoff
    y_fourier[refitRangeIdx] = 0
    y_fourier[refitRangeIdxNeg] = 0
    
    # This section does a square filter on the remaining code.
    smoothIdx = np.argwhere((-band_start < x_fourier) & (x_fourier < band_start))
    smoothr = -1 / band_start**2 * x_fourier[smoothIdx]**2 + 1

    y_fourier[smoothIdx] *= smoothr
    '''

    print abs(y_fourier[-10:])
    butterworth = np.sqrt(1 / (1 + (x_fourier / cutoff) ** 50))
    y_fourier *= butterworth

    if inspectPlots:
        plt.plot(x_fourier, np.abs(y_fourier), label="FFT with removed parts")
        a = plt.legend()
        a.draggable(True)
        print "y_fourier", len(y_fourier)

    # invert the FFT
    y_vals = fft.ifft(y_fourier, n=zeroPadding)

    # using fft, not rfft, so data may have some
    # complex parts. But we can assume they'll be negligible and
    # remove them
    # ( Safer to use np.real, not np.abs? )
    # Need the [:len] to remove zero-padded stuff    
    y_vals = y_vals[:len(x_vals)]
    # unshift the data
    y_vals += flattenLine
    y_vals = np.abs(y_vals)

    if inspectPlots:
        plt.figure("Real Space")
        print x_vals.size, y_vals.size
        plt.plot(x_vals, y_vals, label="Smoothed Data")
        a = plt.legend()
        a.draggable(True)

    return np.column_stack((x_vals, y_vals))


def high_pass_filter(x_vals, y_vals, cutoff, inspectPlots=True):
    """
    Replicate origin directy
    http://www.originlab.com/doc/Origin-Help/Smooth-Algorithm
    "rotate" the data set so it ends at 0,
    enforcing a periodicity in the data. Otherwise
    oscillatory artifacts result at the ends

    This uses a 50th order Butterworth filter.
    """
    x_vals, y_vals = fourier_prep(x_vals, y_vals)
    if inspectPlots:
        plt.figure("Real Space")
        plt.plot(x_vals, y_vals, label="Non-nan Data")

    zeroPadding = len(x_vals)
    print "zero padding", zeroPadding  # This needs to be this way because truncation is bad and actually zero padding
    N = len(x_vals)
    onePerc = int(0.01 * N)
    x1 = np.mean(x_vals[:onePerc])
    x2 = np.mean(x_vals[-onePerc:])
    y1 = np.mean(y_vals[:onePerc])
    y2 = np.mean(y_vals[-onePerc:])

    m = (y1 - y2) / (x1 - x2)
    b = y1 - m * x1

    flattenLine = m * x_vals + b
    y_vals -= flattenLine

    if inspectPlots:
        plt.figure("Real Space")
        plt.plot(x_vals, y_vals, label="Rotated Data")

    # even_data = np.column_stack((x_vals, y_vals))
    # Perform the FFT and find the appropriate frequency spacing
    x_fourier = fft.fftfreq(zeroPadding, x_vals[1] - x_vals[0])
    y_fourier = fft.fft(y_vals)  # , n=zeroPadding)

    if inspectPlots:
        plt.figure("Frequency Space")
        plt.semilogy(x_fourier, np.abs(y_fourier), label="Raw FFT")

    # Define where to remove the data
    band_start = cutoff
    band_end = int(max(abs(x_fourier))) + 1

    '''
    # Find the indices to remove the data
    refitRangeIdx = np.argwhere((x_fourier > band_start) & (x_fourier <= band_end))
    refitRangeIdxNeg = np.argwhere((x_fourier < -band_start) & (x_fourier >= -band_end))

    #print "x_fourier", x_fourier[795:804]
    #print "max(x_fourier)", max(x_fourier)
    #print "refitRangeIdxNeg", refitRangeIdxNeg[:-400]

    # Kill it all after the cutoff
    y_fourier[refitRangeIdx] = 0
    y_fourier[refitRangeIdxNeg] = 0

    # This section does a square filter on the remaining code.
    smoothIdx = np.argwhere((-band_start < x_fourier) & (x_fourier < band_start))
    smoothr = -1 / band_start**2 * x_fourier[smoothIdx]**2 + 1

    y_fourier[smoothIdx] *= smoothr
    '''

    print abs(y_fourier[-10:])
    butterworth = 1 - np.sqrt(1 / (1 + (x_fourier / cutoff) ** 50))
    y_fourier *= butterworth

    if inspectPlots:
        plt.plot(x_fourier, np.abs(y_fourier), label="FFT with removed parts")
        a = plt.legend()
        a.draggable(True)
        print "y_fourier", len(y_fourier)

    # invert the FFT
    y_vals = fft.ifft(y_fourier, n=zeroPadding)

    # using fft, not rfft, so data may have some
    # complex parts. But we can assume they'll be negligible and
    # remove them
    # ( Safer to use np.real, not np.abs? )
    # Need the [:len] to remove zero-padded stuff
    y_vals = y_vals[:len(x_vals)]
    # unshift the data
    y_vals += flattenLine
    y_vals = np.abs(y_vals)

    if inspectPlots:
        plt.figure("Real Space")
        print x_vals.size, y_vals.size
        plt.plot(x_vals, y_vals, label="Smoothed Data")
        a = plt.legend()
        a.draggable(True)

    return np.column_stack((x_vals, y_vals))


def band_pass_filter(x_vals, y_vals, cutoff, inspectPlots=True):
    """
    Replicate origin directy
    http://www.originlab.com/doc/Origin-Help/Smooth-Algorithm
    "rotate" the data set so it ends at 0,
    enforcing a periodicity in the data. Otherwise
    oscillatory artifacts result at the ends

    This uses a 50th order Butterworth filter.
    """
    x_vals, y_vals = fourier_prep(x_vals, y_vals)
    if inspectPlots:
        plt.figure("Real Space")
        plt.plot(x_vals, y_vals, label="Non-nan Data")

    zeroPadding = len(x_vals)
    print "zero padding", zeroPadding  # This needs to be this way because truncation is bad and actually zero padding
    N = len(x_vals)
    onePerc = int(0.01 * N)
    x1 = np.mean(x_vals[:onePerc])
    x2 = np.mean(x_vals[-onePerc:])
    y1 = np.mean(y_vals[:onePerc])
    y2 = np.mean(y_vals[-onePerc:])

    m = (y1 - y2) / (x1 - x2)
    b = y1 - m * x1

    flattenLine = m * x_vals + b
    y_vals -= flattenLine

    if inspectPlots:
        plt.figure("Real Space")
        plt.plot(x_vals, y_vals, label="Rotated Data")

    # even_data = np.column_stack((x_vals, y_vals))
    # Perform the FFT and find the appropriate frequency spacing
    x_fourier = fft.fftfreq(zeroPadding, x_vals[1] - x_vals[0])
    y_fourier = fft.fft(y_vals)  # , n=zeroPadding)

    if inspectPlots:
        plt.figure("Frequency Space")
        plt.semilogy(x_fourier, np.abs(y_fourier), label="Raw FFT")

    # Define where to remove the data
    band_start = cutoff
    band_end = int(max(abs(x_fourier))) + 1

    '''
    # Find the indices to remove the data
    refitRangeIdx = np.argwhere((x_fourier > band_start) & (x_fourier <= band_end))
    refitRangeIdxNeg = np.argwhere((x_fourier < -band_start) & (x_fourier >= -band_end))

    #print "x_fourier", x_fourier[795:804]
    #print "max(x_fourier)", max(x_fourier)
    #print "refitRangeIdxNeg", refitRangeIdxNeg[:-400]

    # Kill it all after the cutoff
    y_fourier[refitRangeIdx] = 0
    y_fourier[refitRangeIdxNeg] = 0

    # This section does a square filter on the remaining code.
    smoothIdx = np.argwhere((-band_start < x_fourier) & (x_fourier < band_start))
    smoothr = -1 / band_start**2 * x_fourier[smoothIdx]**2 + 1

    y_fourier[smoothIdx] *= smoothr
    '''

    print abs(y_fourier[-10:])
    butterworth = 1 - np.sqrt(1 / (1 + (x_fourier / cutoff[0]) ** 50))
    butterworth *= np.sqrt(1 / (1 + (x_fourier / cutoff[1]) ** 50))
    y_fourier *= butterworth

    if inspectPlots:
        plt.plot(x_fourier, np.abs(y_fourier), label="FFT with removed parts")
        a = plt.legend()
        a.draggable(True)
        print "y_fourier", len(y_fourier)

    # invert the FFT
    y_vals = fft.ifft(y_fourier, n=zeroPadding)

    # using fft, not rfft, so data may have some
    # complex parts. But we can assume they'll be negligible and
    # remove them
    # ( Safer to use np.real, not np.abs? )
    # Need the [:len] to remove zero-padded stuff
    y_vals = y_vals[:len(x_vals)]
    # unshift the data
    y_vals += flattenLine
    y_vals = np.abs(y_vals)

    if inspectPlots:
        plt.figure("Real Space")
        print x_vals.size, y_vals.size
        plt.plot(x_vals, y_vals, label="Smoothed Data")
        a = plt.legend()
        a.draggable(True)

    return np.column_stack((x_vals, y_vals))


####################
# Complete functions 
####################

def proc_n_plotPMT(folder_path, plot=False, save=None, verbose=False):
    """
    This function will take a pmt object, process it completely.
    """
    pmt_data = pmt_sorter(folder_path)

    for spectrum in pmt_data:
        spectrum.integrate_sidebands(verbose=verbose)
        spectrum.laser_line()  # This function is broken because process sidebands can't handle the laser line
        print spectrum.full_dict
        index = 0
        if plot:
            plt.figure('PMT data')
            for elem in spectrum.sb_dict.values():
                plt.errorbar(elem[:, 0], elem[:, 1], elem[:, 2], marker='o')
            plt.figure('Sideband strengths')
            plt.errorbar(spectrum.sb_results[:, 0], spectrum.sb_results[:, 3], spectrum.sb_results[:, 4],
                         label=spectrum.parameters['series'], marker='o')
        if type(save) is tuple:
            spectrum.save_processing(save[0], save[1], index=index)
    plt.legend()
    return pmt_data


def proc_n_plotCCD(folder_path, cutoff=8, offset=None, plot=False, save=None, verbose=False):
    """
    This function will take a list of ccd files and process it completely.
    save_name is a tuple (file_base, folder_path)

    :rtype: list of HighSidebandCCD
    """
    if isinstance(folder_path, list):
        file_list = folder_path
    else:
        file_list = glob.glob(os.path.join(folder_path, '*seq_spectrum.txt'))
    raw_list = []
    for fname in file_list:
        raw_list.append(HighSidebandCCD(fname, spectrometer_offset=offset))

    index = 0
    for spectrum in raw_list:
        spectrum.guess_sidebands(cutoff=cutoff, verbose=verbose)
        spectrum.fit_sidebands(plot=plot, verbose=verbose)
        if "calculated NIR freq (cm-1)" not in spectrum.parameters.keys():
            spectrum.infer_frequencies()
        if plot:
            plt.figure('CCD data')
            plt.errorbar(spectrum.proc_data[:, 0], spectrum.proc_data[:, 1], spectrum.proc_data[:, 2],
                         label=spectrum.parameters['series'])
            plt.legend()
            # plt.yscale('log')
            plt.figure('Sideband strengths')
            plt.errorbar(spectrum.sb_results[:, 0], spectrum.sb_results[:, 3], spectrum.sb_results[:, 4],
                         label=spectrum.parameters['series'], marker='o')
            plt.legend()
            plt.yscale('log')
        if type(save) is tuple:
            spectrum.save_processing(save[0], save[1],
                                     marker=spectrum.parameters["series"] + '_' + str(spectrum.parameters["spec_step"]),
                                     index=index)
            index += 1
    return raw_list<|MERGE_RESOLUTION|>--- conflicted
+++ resolved
@@ -497,13 +497,8 @@
             self.ccd_data = np.array(hsg_thing)
             self.ccd_data[:, 0] = 1239.84 / self.ccd_data[:, 0]
             # This data won't have errors
-<<<<<<< HEAD
             self.ccd_data = np.column_stack((self.ccd_data, np.ones_like(self.ccd_data[:,1])))
             self.ccd_data = np.flipud(self.ccd_data)
-
-=======
-            self.ccd_data = np.column_stack((self.ccd_data, np.ones_like(self.ccd_data[:, 1])))
->>>>>>> ca6c66a0
             self.fname = "Live Data"
         else:
             raise Exception("I don't know what this file type is {}, type: {}".format(
