--- conflicted
+++ resolved
@@ -386,22 +386,13 @@
         global_max = np.argmax(y_axis)
         order_init = int(round(self.calc_approx_sb_order(x_axis[global_max])))
 
-<<<<<<< HEAD
-        if (global_max > 15) and (global_max < 1585):
-            check_y = y_axis[global_max - 15:global_max + 15]
-        elif global_max < 15:
-            check_y = y_axis[:global_max + 15]
-        elif global_max > 1585:
-            check_y = y_axis[global_max - 15:]
-=======
         if global_max < 15:
             check_y = y_axis[:global_max + 15]
         elif global_max > 1585:
             check_y = y_axis[global_max - 15:]
         else:
             check_y = y_axis[global_max - 15:global_max + 15]
-        
->>>>>>> 265ae392
+
         check_max_area = np.sum(y_axis[global_max - 1:global_max + 2])
         check_ave = np.mean(check_y)
         check_stdev = np.std(check_y)
