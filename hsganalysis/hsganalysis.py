# -*- coding: utf-8 -*-
"""
Created on Sun Feb 15 15:22:30 2015

@author: dreadnought

"Brevity required, prurience preferred"
"""

from __future__ import division
import os
import errno
import copy
import json
import numpy as np
from scipy.optimize import curve_fit
import matplotlib.pyplot as plt

class Spectrum(object):
    """
    This class will be for loading hsg spectra.  Currently, this will only load
    data output from the EMCCD.  I think future versions should be able to
    combine PMT and EMCCD data, as well as stitching scans.  It will contain 
    all the methods useful for loading this kind of data.
    """
    
    def __init__(self, fname):
        """
        This will read the appropriate file.  The header needs to be fixed to
        reflect the changes to the output header from the Andor file.  Because
        another helper file will do the cleaning and background subtraction,
        those are no longer part of this init.  This also turns all wavelengths
        from nm (NIR ones) or cm-1 (THz ones) into eV.
        
        fname = file name of the hsg spectrum
        """
        self.fname = fname
        
        f = open(fname,'rU')

        parameters_str = f.readline()
        self.parameters = json.loads(parameters_str[1:])
        self.description = ''
        read_description = True
        while read_description:
            line = f.readline()
            if line[0] == '#':
                self.description += line[1:]
            else:
                read_description = False

        f.close()

        self.parameters["NIR_freq"] = 1239.84 / float(self.parameters["NIR_lambda"])
        self.parameters["THz_freq"] = 0.000123984 * float(self.parameters["FEL_lambda"])
        self.raw_data = np.flipud(np.genfromtxt(fname, comments='#', delimiter=','))
        self.raw_data = np.array(self.raw_data[:1600,:])
        self.raw_data[:, 0] = 1239.84 / self.raw_data[:, 0]
        
        self.hsg_data = None
        
        # These will keep track of what operations have been performed
        self.initial_processing = False
        self.addenda = self.parameters['addenda']
        self.subtrahenda = self.parameters['subtrahenda']
    
    def __add__(self, other):
        """
        Add together the image data from self.hsg_data, or add a constant to 
        that np.array.  
        """
        if self.initial_processing == True:
            raise Exception('Source: Spectrum.__add__:\nToo much processing already!')
        ret = copy.deepcopy(self)

        # Add a constant offset to the data
        if type(other) in (int, float):
            ret.raw_data[:, 1] = self.raw_data[:, 1] + other # What shall the name be?
            ret.addenda[0] = ret.addenda[0] + other
        
        # or add the data of two hsg_spectra together
        else:
            if np.isclose(ret.parameters['center_lambda'], other.parameters['center_lambda']):
                ret.raw_data[:, 1] = self.raw_data[:, 1] + other.raw_data[:, 1] # Again, need to choose a name
                ret.addenda[0] = ret.addenda[0] + other.addenda[0]
                ret.addenda.extend(other.addenda[1:])
                ret.subtrahenda.extend(other.subtrahenda)
                ret.parameters['FEL_pulses'] += other.parameters['FEL_pulses']
            else:
                raise Exception('Source: Spectrum.__add__:\nThese are not from the same grating settings')
        return ret
        
    def __sub__(self, other):
        """
        This subtracts constants or other data sets between self.hsg_data.  I 
        think it even keeps track of what data sets are in the file and how 
        they got there.

        I have no idea if this is something that will be useful?
        """
        if self.initial_processing == True:
            raise Exception('Source: Spectrum.__sub__:\nToo much processing already!')
        ret = copy.deepcopy(self)
        if type(other) in (int, float):
            ret.hsg_data[:,1] = self.hsg_data[:,1] - other # Need to choose a name
            ret.addenda[0] = ret.addenda[0] - other
        else:
            if np.isclose(ret.hsg_data[0,0], other.hsg_data[0,0]):
                ret.hsg_data[:,1] = self.hsg_data[:,1] - other.hsg_data[:,1]
                ret.subtrahenda.extend(other.addenda[1:])
                ret.addenda.extend(other.subtrahenda)
            else:
                raise Exception('Source: Spectrum.__sub__:\nThese are not from the same grating settings')
        return ret

    def __str__(self):
        return self.description

    def initial_process(self):
        """
        This method will divide everything by the number of FEL shots that contributed
        :return:
        """
        self.hsg_data = np.array(self.raw_data)

        if self.parameters['FEL_pulses'] > 0:
            self.hsg_data[:, 1] = self.raw_data[:, 1] / self.parameters['FEL_pulses']
        else:
            self.parameters['FELP'] = "0"
        self.initial_processing = True
        self.parameters['shot_normalized'] = True

    def guess_sidebands(self, cutoff=4):
        """
        This method finds all the sideband candidates in hsg_data.  It first
        finds the lowest order sideband that could be in the data by looking at
        the first wavelength (eV) in the x_axis and calls that sb_init. 
        
        NB: Currently the lowest order sideband that we can measure is the laser,
        so order will be initialized to zero and the first peak that we'd measure
        would be the laser peak. 
        
        Next, the algorithm will look for that lowest sideband in a 30% window
        around where the NIR frequency should be.  It will take the maximum of
        that window and add it with the two neighboring points.  If this is 
        larger than the cutoff, then it will save that sideband order, the index
        of the point, the frequency and the amplitude.  It will look for odd
        sidebands as well as even ones, and if it cannot find two sidebands in 
        a row (usually the second missed sideband will be an even one), then it
        will stop looking.
        
        inputs:
        cutoff: the size of check_max_area must be relative to check_ave to be
                called a sideband.
        
        important local variables:
        x_axis: a np.array consisting of the frequency axis of self.hsg_data.
        y_axis: a np.array consisting of the signal axis of self.hsg_data.
        sb_init: the smallest-order sideband that the frequency axis could see.
        check_max_index: index of maximum value in the 30% region
        check_max: amplitude of the sideband candidate, important for fitting
        check_max_area: approximate integral of the sideband candidate
        
        attribute outputs:
        self.sb_list: list of sideband orders detected by this method
        self.sb_index: list of the index of the sideband
        self.sb_guess: 2D array that contains the frequency and amplitude of
                       the found sidebands.
        """
        x_axis = np.array(self.hsg_data[:, 0])
        y_axis = np.array(self.hsg_data[:, 1])
        
        window = 20
        
        pre = np.empty(window)
        post = np.empty(window)
        
        pre[:] = -np.Inf
        post[:] = -np.Inf
        y_axis_temp = np.concatenate((pre, y_axis, post))
        
        NIR_freq = self.parameters["NIR_freq"]
        THz_freq = self.parameters["THz_freq"]
        sb_init = False
        for order in xrange(50):
            print "I'm checking for sb energy", NIR_freq + order * THz_freq
            print "That's order", order
            if x_axis[0] < (NIR_freq + order * THz_freq): #and (x_axis[0] > NIR_freq + (order - 1) * THz):
                print "Lowest x_axis value is", x_axis[0]
                sb_init = order
                break
            elif order == 49:
                raise Exception("Source: self.guess_sidebands.\nCouldn't find sb_init.")
        print "We think the lowest sideband order is", sb_init
        
        self.sb_list = []
        self.sb_index = []
        sb_freq_guess = []
        sb_amp_guess = []
        
        last_sb = NIR_freq + THz_freq * (sb_init - 1)
        index_guess = 0
        consecutive_null_sb = 0
        for order in xrange(sb_init, 50):
            lo_freq_bound = last_sb + THz_freq * (1 - 0.15)
            hi_freq_bound = last_sb + THz_freq * (1 + 0.15)
            start_index = False
            end_index = False
            print "\nSideband", order, "\n"            
            for i in xrange(index_guess, 1600):
                if start_index == False and x_axis[i] > lo_freq_bound:
                    print "start_index is", i
                    start_index = i
                elif end_index == False and x_axis[i] > hi_freq_bound:
                    end_index = i
                    print "end_index is", i
                    index_guess = i
                    break
                
            check_y = y_axis_temp[start_index + window:end_index + window]
            print "check_y is", check_y
            check_max = check_y.max()
            print "check_max is", check_max
            check_max_index = np.argmax(check_y) # This assumes that two floats won't be identical
            check_max_area = np.sum(check_y[check_max_index - 1:check_max_index + 1])
            check_ave = np.mean(abs(check_y[np.isfinite(check_y)]))
            print "check_ave is", check_ave
            if check_max_area > cutoff * check_ave:
                found_index = np.argmax(check_y) + start_index
                self.sb_index.append(found_index)
                last_sb = x_axis[found_index]
                print "I just found", last_sb
                
                sb_freq_guess.append(x_axis[found_index])
                sb_amp_guess.append(y_axis[found_index])
                self.sb_list.append(order)
                consecutive_null_sb = 0
            else:
                print "I could not find sideband with order", order
                last_sb = last_sb + THz_freq
                consecutive_null_sb += 1
            
            if consecutive_null_sb == 2:
                print "I can't find any more sidebands"
                break
        
        print "I found these sidebands:", self.sb_list
        self.sb_guess = np.array([np.asarray(sb_freq_guess), np.asarray(sb_amp_guess)]).T
    
<<<<<<< HEAD
    def fit_sidebands(self, plot=False):
        """
        This takes self.sb_guess and fits to each maxima to get the details of
        each sideband.
        """
=======
    def fit_sidebands(self, sensitivity=2.5, plot=False):
        '''
        This takes self.sb_guess and fits to each maxima to get the details of
        each sideband.
        
        sensitivity - the multiplier of the noise stdev required to save a peak
        plot - if you want to plot the fits on the same plot as before
        '''
>>>>>>> 798fec6c
        self.sb_fits = []
        
        for elem in xrange(len(self.sb_index)):
            data_temp = self.hsg_data[self.sb_index[elem] - 50:self.sb_index[elem] + 50, :]
            p0 = [self.sb_guess[elem, 0], self.sb_guess[elem, 1], 0.0001, 1.0]
            #print "This is the p0:", p0
            #print "Let's fit this shit!"
            try:
                coeff, var_list = curve_fit(gauss, data_temp[:, 0], data_temp[:, 1], p0=p0)
                coeff[2] = abs(coeff[2]) # The linewidth shouldn't be negative
                #print coeff
                #coeff = coeff[:4]
                noise_stdev = (np.std(data_temp[:45]) + np.std(data_temp[55:])) / 2
                print coeff[1], " vs. ", noise_stdev
                if 1e-4 > coeff[2] > 20e-6 and coeff[1] > sensitivity * noise_stdev:
                    self.sb_fits.append(np.hstack((coeff, np.sqrt(np.diag(var_list)))))
                    if plot:
                        x_vals = np.linspace(data_temp[0, 0], data_temp[-1, 0], num=200)
                        plt.plot(x_vals, gauss(x_vals, *coeff))
            except:
                print "I couldn't fit that"        
        sb_fits_temp = np.asarray(self.sb_fits)
        reorder = [0, 4, 1, 5, 2, 6, 3, 7]
        #print "The temp fits list", sb_fits_temp
        try:
            self.sb_fits = sb_fits_temp[:, reorder]
        except:
            self.sb_fits = list(sb_fits_temp)
    
    def fit_sidebands_for_NIR_freq(self, sensitivity=2.5, plot=False):
        '''
        This takes self.sb_guess and fits to each maxima to get the details of
        each sideband.
        
        sensitivity - the multiplier of the noise stdev required to save a peak
        plot - if you want to plot the fits on the same plot as before
        '''
        self.sb_fits = []
        
        for elem in xrange(len(self.sb_index)):
            data_temp = self.hsg_data[self.sb_index[elem] - 50:self.sb_index[elem] + 50, :]
            p0 = [self.sb_guess[elem, 0], self.sb_guess[elem, 1], 0.0001, 1.0]
            #print "This is the p0:", p0
            #print "Let's fit this shit!"
            try:
                coeff, var_list = curve_fit(gauss, data_temp[:, 0], data_temp[:, 1], p0=p0)
                coeff[2] = abs(coeff[2]) # The linewidth shouldn't be negative
                #print coeff
                #coeff = coeff[:4]
                noise_stdev = (np.std(data_temp[:45]) + np.std(data_temp[55:])) / 2
                #print coeff[1], " vs. ", noise_stdev
                if 1e-4 > coeff[2] > 20e-6 and coeff[1] > sensitivity * noise_stdev:
                    #print "Going to redefine stuff", coeff[0], 1239.84 / float(self.parameters["NIR_lambda"])
                    coeff[0] = round((coeff[0] - (1239.84 / float(self.parameters["NIR_lambda"]))) / .002515, 1)
                    print "New coeff[0] ", coeff[0]
                    self.sb_fits.append(np.hstack((coeff, np.sqrt(np.diag(var_list)))))
                    if plot:
                        x_vals = np.linspace(data_temp[0, 0], data_temp[-1, 0], num=200)
                        plt.plot(x_vals, gauss(x_vals, *coeff))
            except:
                print "I couldn't fit that"        
        sb_fits_temp = np.asarray(self.sb_fits)
        reorder = [0, 4, 1, 5, 2, 6, 3, 7]
        #print "The temp fits list", sb_fits_temp
        try:
            self.sb_fits = sb_fits_temp[:, reorder]
        except:
            self.sb_fits = list(sb_fits_temp)
            print "\n!!!!!!!!!\nSome shit went wrong here!!!\n!!!!!!!!\n"
        
        # Going to label the appropriate row with the sideband
        sb_names = np.vstack(self.sb_list)
        self.sb_results = np.hstack((sb_names, self.sb_fits[:,:6]))

    
    def save_processing(self, file_name, folder_str, marker, index):
        """
        This will save all of the results from data processing
        :param file_prefix:
        :return:
        """
        try:
            os.mkdir(folder_str)
        except OSError, e:
            if e.errno == errno.EEXIST:
                pass
            else:
                raise

<<<<<<< HEAD
        spectra_fname = file_name + str(index) + '.txt'
        self.save_name = spectra_fname
        fit_fname = file_name + str(index) + '_fits.txt'
=======
        spectra_fname = file_name + '_' + marker + '_' + str(index) + '.txt'
        fit_fname = file_name + '_' + marker + '_' + str(index) + '_fits.txt'
>>>>>>> 798fec6c
        self.parameters['addenda'] = self.addenda
        self.parameters['subtrahenda'] = self.subtrahenda
        try:
            parameter_str = json.dumps(self.parameters, sort_keys=True)
        except:
            print "Source: EMCCD_image.save_images\nJSON FAILED"
            print self.parameters
            return

        origin_import_spec = '\nWavelength,Signal\neV,arb. u.'
        spec_header = '#' + parameter_str + '\n' + '#' + self.description[:-2] + origin_import_spec
        #print "Spec header: ", spec_header
        origin_import_fits = '\nCenter energy,error,Amplitude,error,Linewidth,error,Constant offset,error\neV,,arb. u.,,eV,,arb. u.,\n,,' + marker
        fits_header = '#' + parameter_str + '\n' + '#' + self.description[:-2] + origin_import_fits
        #print "Fits header: ", fits_header
        np.savetxt(os.path.join(folder_str, spectra_fname), self.hsg_data, delimiter=',',
                   header=spec_header, comments='', fmt='%f')
        np.savetxt(os.path.join(folder_str, fit_fname), self.sb_fits, delimiter=',',
                   header=fits_header, comments='', fmt='%f')

        print "Save image.\nDirectory: {}".format(os.path.join(folder_str, spectra_fname))

    def stitch_spectra(self):
        """
        I really hope this is important later!
        """        
        raise NotImplementedError

<<<<<<< HEAD
####################
# Useful functions 
####################
=======
def peak_detect(data, window=30, cut_off=5.5):
    '''
    This function finds local maxima by comparing a point to the maximum and
    average of the absolute value of a neighborhood the size of 2*window.  I'm 
    sure this will take some tweaking.  
    
    data[0] = wavelength axis for the peaked data
    data[1] = signal we're looking for peaks in
    window = half the size of the neighborhood we look in.  
    cut_off = multiplier of the average of the absolute value for peak 
              identification.  This should probably be some noise parameter 
              calculated from the data.
    '''
    x_axis = data[:,0]
    y_axis = data[:,1]
    
    pre = np.empty(window)
    post = np.empty(window)
    
    pre[:] = -np.Inf
    post[:] = -np.Inf
    y_axis_temp = np.concatenate((pre, y_axis, post))
    
    max_index = []
    max_x = []
    max_y = []
    index = 0
    while index < len(x_axis):
        test_value = index + window # The value at test_value will be checked to see if it is the max
        
        check_y = y_axis_temp[test_value - window:test_value + window] # This is the region to test over
        check_max = check_y.max()

        check_ave = np.mean(abs(check_y[np.isfinite(check_y)])) # The inf's will dominate the mean
        check_value = y_axis_temp[test_value]
        check_value_neighborhood = sum(y_axis_temp[test_value - 2:test_value + 2]) # Since peaks are broader than one pixel
        if check_value == check_max and check_value_neighborhood > cut_off * check_ave:
            max_index.append(index)
            max_x.append(x_axis[index])
            max_y.append(y_axis[index])
            if check_value > 2 * cut_off * check_ave:
                index += window
            else:
                index += 1
        else:
            index += 1
        
    return max_index, max_x, max_y

>>>>>>> 798fec6c

def gauss(x, *p):
    mu, A, sigma, y0 = p
    return A * np.exp(-(x - mu)**2 / (2. * sigma**2)) + y0

def lingauss(x, *p):
    mu, A, sigma, y0, m = p
    return A * np.exp(-(x - mu)**2 / (2. * sigma**2)) + y0 + m*x

def lorentzian(x, *p):
    mu, A, gamma, y0 = p
    return (A * gamma**2) / ((x - mu)**2 + gamma**2) + y0

def sum_spectra(object_list):
    """
    This function will add all the things that should be added.  Obvs.

    object_list: A list of spectrum objects
    :param object_list:
    :return:
    """
    good_list = []
    for index in xrange(len(object_list)):
        try:
            temp = object_list.pop(0)
        except:
            break
#        print "temp has series: {}.\ttemp has cl: {}.\ttemp has fn: {}".format(temp.parameters['series'], temp.parameters['center_lambda'], temp.fname[-16:-13])
        for spec in list(object_list):
#            print "\tspec has series: {}.\tspec has cl: {}.\tspec has fn: {}".format(spec.parameters['series'], spec.parameters['center_lambda'], spec.fname[-16:-13])
#            print "I am trying to add", temp.parameters['FELP'], spec.parameters['FELP']
            if temp.parameters['series'] == spec.parameters['series']:
                if temp.parameters['center_lambda'] == spec.parameters['center_lambda']:
                    temp += spec
#                    print "\t\tadded"
                    #print "I ADDED", temp.parameters['FELP'], spec.parameters['FELP']
                    object_list.remove(spec)
        good_list.append(temp)
    return good_list

def save_parameter_sweep(spectrum_list, file_name, folder_str, param_name, unit):
    """
    This function will take a fully processed list of spectrum objects and 
    slice Spectrum.sb_fits appropriately to get an output like:
    
    "Parameter" | SB1 freq | err | SB1 amp | error | SB1 linewidth | error | SB2...| SBn...|
    param1      |    .     |
    param2      |    .     |
      .
      .
      .
    
    Currently I'm thinking fuck the offset y0
    After constructing this large matrix, it will save it somewhere.
    """
    #included_spectra = dict()
    param_array = None
    sb_included = None    
    for spectrum in spectrum_list:
        temp_1d = np.hstack((spectrum.parameters[param_name], spectrum.sb_results.ravel()))
        #included_spectra[spectrum.save_name] = spectrum.parameters[param_name]
        if param_array is None:
            param_array = np.array(temp_1d)
            sb_included = list(spectrum.sb_list)
            print "param_array initialized:", param_array
        else:
            if sb_included == spectrum.sb_list:
                param_array = np.vstack((param_array, temp_1d))
                print "param_array added to the easy way:", param_array
            else:   
                spec_list = list(spectrum.sb_list)
                perm_list = list(sb_included)
                print "spec_list:", spec_list
                print "perm_list:", perm_list
                temp_order = 0
                while temp_order < 50:
                    print "\ntemp order is:", temp_order
                    print "spec_list:", spec_list
                    print "perm_list:", perm_list
                    print param_array
                    if spec_list == [] and perm_list == []:
                        break
                    elif temp_order == spec_list[0] and temp_order == perm_list[0]:
                        spec_list.pop(0)
                        perm_list.pop(0)
                        #temp_order += 1
                        #continue
                    elif temp_order == spec_list[0] and perm_list == []:
                        blank = np.zeros((len(param_array[:, 0]), 7))
                        blank[:, 0] = temp_order
                        param_array = np.hstack((param_array, blank))
                        sb_included = sorted([temp_order] + sb_included)
                    elif temp_order == perm_list[0] and spec_list == []:
                        blank = np.zeros(7)
                        blank[0] = temp_order
                        temp_1d = np.hstack((temp_1d, blank))
                        spec_list = [temp_order] + spec_list
                    elif temp_order == spec_list[0] and temp_order < perm_list[0]:
                        param_array_temp = np.hsplit(param_array, [np.nonzero(int(round(param_array[0, :])) == perm_list[0])[0]])
                        blank = np.zeros((len(param_array[:, 0]), 7))
                        blank[:, 0] = temp_order
                        param_array = np.hstack((param_array_temp[0], blank, param_array_temp[1]))
                        perm_list = [temp_order] + perm_list
                        sb_included = sorted([temp_order] + sb_included)
                        #continue
                    elif temp_order == perm_list[0] and temp_order < spec_list[0]:
                        temp = np.hsplit(temp_1d, [np.nonzero(int(round(temp_1d)) == spec_list[0])])
                        blank = np.zeros(7)
                        blank[0] = temp_order
                        temp_1d = np.hstack((temp[0], blank, temp[1]))
                        spec_list = [temp_order] + spec_list
                        #continue
                    temp_order += 1
                param_array = np.vstack((param_array, temp_1d))
                print "param_array added to the hard way:", param_array
    print param_array
    '''
    try:
        os.mkdir(folder_str)
    except OSError, e:
        if e.errno == errno.EEXIST:
            pass
        else:
            raise

    file_name = file_name + '.txt'
    
    try:
        included_spectra_str = json.dumps(included_spectra, sort_keys=True)
    except:
        print "Source: save_parameter_sweep\nJSON FAILED"
        return
    origin_import1 = param_name
    origin_import2 = unit
    for order in sb_included:
        origin_import1 += ",Sideband,Frequency,error,Amplitude,error,Linewidth,error"
        origin_import2 += ",order,eV,,arb. u.,,eV,"
    origin_total = origin_import1 + "\n" + origin_import2 + "\n"
    header = '#' + included_spectra_str + '\n' + origin_total
    #print "Spec header: ", spec_header

    np.savetxt(os.path.join(folder_str, file_name), param_array, delimiter=',',
               header=header, comments='', fmt='%f')

    print "Saved the file.\nDirectory: {}".format(os.path.join(folder_str, file_name))
    '''<|MERGE_RESOLUTION|>--- conflicted
+++ resolved
@@ -63,6 +63,7 @@
         self.initial_processing = False
         self.addenda = self.parameters['addenda']
         self.subtrahenda = self.parameters['subtrahenda']
+        #self.sb_results = None
     
     def __add__(self, other):
         """
@@ -247,14 +248,7 @@
         print "I found these sidebands:", self.sb_list
         self.sb_guess = np.array([np.asarray(sb_freq_guess), np.asarray(sb_amp_guess)]).T
     
-<<<<<<< HEAD
-    def fit_sidebands(self, plot=False):
-        """
-        This takes self.sb_guess and fits to each maxima to get the details of
-        each sideband.
-        """
-=======
-    def fit_sidebands(self, sensitivity=2.5, plot=False):
+    def fit_sidebands(self, sensitivity=1, plot=False):
         '''
         This takes self.sb_guess and fits to each maxima to get the details of
         each sideband.
@@ -262,7 +256,7 @@
         sensitivity - the multiplier of the noise stdev required to save a peak
         plot - if you want to plot the fits on the same plot as before
         '''
->>>>>>> 798fec6c
+
         self.sb_fits = []
         
         for elem in xrange(len(self.sb_index)):
@@ -277,11 +271,15 @@
                 #coeff = coeff[:4]
                 noise_stdev = (np.std(data_temp[:45]) + np.std(data_temp[55:])) / 2
                 print coeff[1], " vs. ", noise_stdev
-                if 1e-4 > coeff[2] > 20e-6 and coeff[1] > sensitivity * noise_stdev:
-                    self.sb_fits.append(np.hstack((coeff, np.sqrt(np.diag(var_list)))))
-                    if plot:
-                        x_vals = np.linspace(data_temp[0, 0], data_temp[-1, 0], num=200)
-                        plt.plot(x_vals, gauss(x_vals, *coeff))
+                
+                #if coeff[1] is not None: 
+                #if 1e-4 > coeff[2] > 20e-6 and coeff[1] > sensitivity * noise_stdev:
+                print "trying to append"
+                self.sb_fits.append(np.hstack((coeff, np.sqrt(np.diag(var_list)))))
+                if plot:
+                    x_vals = np.linspace(data_temp[0, 0], data_temp[-1, 0], num=200)
+                    plt.plot(x_vals, gauss(x_vals, *coeff))
+                
             except:
                 print "I couldn't fit that"        
         sb_fits_temp = np.asarray(self.sb_fits)
@@ -291,6 +289,14 @@
             self.sb_fits = sb_fits_temp[:, reorder]
         except:
             self.sb_fits = list(sb_fits_temp)
+            print "\n!!!!!\nSHIT WENT WRONG\n!!!!!"
+        
+        # Going to label the appropriate row with the sideband
+        sb_names = np.vstack(self.sb_list)
+        print "sb_names:", sb_names
+        print "self.sb_fits:", self.sb_fits[:,:6]
+        self.sb_results = np.hstack((sb_names, self.sb_fits[:,:6]))
+        print "sb_results:", self.sb_results
     
     def fit_sidebands_for_NIR_freq(self, sensitivity=2.5, plot=False):
         '''
@@ -351,15 +357,14 @@
                 pass
             else:
                 raise
-
-<<<<<<< HEAD
+		
         spectra_fname = file_name + str(index) + '.txt'
         self.save_name = spectra_fname
         fit_fname = file_name + str(index) + '_fits.txt'
-=======
-        spectra_fname = file_name + '_' + marker + '_' + str(index) + '.txt'
-        fit_fname = file_name + '_' + marker + '_' + str(index) + '_fits.txt'
->>>>>>> 798fec6c
+		
+        #spectra_fname = file_name + '_' + marker + '_' + str(index) + '.txt'
+        #fit_fname = file_name + '_' + marker + '_' + str(index) + '_fits.txt'
+
         self.parameters['addenda'] = self.addenda
         self.parameters['subtrahenda'] = self.subtrahenda
         try:
@@ -388,61 +393,10 @@
         """        
         raise NotImplementedError
 
-<<<<<<< HEAD
+
 ####################
 # Useful functions 
 ####################
-=======
-def peak_detect(data, window=30, cut_off=5.5):
-    '''
-    This function finds local maxima by comparing a point to the maximum and
-    average of the absolute value of a neighborhood the size of 2*window.  I'm 
-    sure this will take some tweaking.  
-    
-    data[0] = wavelength axis for the peaked data
-    data[1] = signal we're looking for peaks in
-    window = half the size of the neighborhood we look in.  
-    cut_off = multiplier of the average of the absolute value for peak 
-              identification.  This should probably be some noise parameter 
-              calculated from the data.
-    '''
-    x_axis = data[:,0]
-    y_axis = data[:,1]
-    
-    pre = np.empty(window)
-    post = np.empty(window)
-    
-    pre[:] = -np.Inf
-    post[:] = -np.Inf
-    y_axis_temp = np.concatenate((pre, y_axis, post))
-    
-    max_index = []
-    max_x = []
-    max_y = []
-    index = 0
-    while index < len(x_axis):
-        test_value = index + window # The value at test_value will be checked to see if it is the max
-        
-        check_y = y_axis_temp[test_value - window:test_value + window] # This is the region to test over
-        check_max = check_y.max()
-
-        check_ave = np.mean(abs(check_y[np.isfinite(check_y)])) # The inf's will dominate the mean
-        check_value = y_axis_temp[test_value]
-        check_value_neighborhood = sum(y_axis_temp[test_value - 2:test_value + 2]) # Since peaks are broader than one pixel
-        if check_value == check_max and check_value_neighborhood > cut_off * check_ave:
-            max_index.append(index)
-            max_x.append(x_axis[index])
-            max_y.append(y_axis[index])
-            if check_value > 2 * cut_off * check_ave:
-                index += window
-            else:
-                index += 1
-        else:
-            index += 1
-        
-    return max_index, max_x, max_y
-
->>>>>>> 798fec6c
 
 def gauss(x, *p):
     mu, A, sigma, y0 = p
@@ -501,19 +455,23 @@
     #included_spectra = dict()
     param_array = None
     sb_included = None    
-    for spectrum in spectrum_list:
-        temp_1d = np.hstack((spectrum.parameters[param_name], spectrum.sb_results.ravel()))
+    for spec in spectrum_list:
+        print "The name is", spec
+        print "the sb_results are", spec.sb_results
+        '''
+        holder = spec.sb_results
+        temp_1d = np.hstack((spec.parameters[param_name], holder.ravel()))
         #included_spectra[spectrum.save_name] = spectrum.parameters[param_name]
         if param_array is None:
             param_array = np.array(temp_1d)
-            sb_included = list(spectrum.sb_list)
+            sb_included = list(spec.sb_list)
             print "param_array initialized:", param_array
         else:
-            if sb_included == spectrum.sb_list:
+            if sb_included == spec.sb_list:
                 param_array = np.vstack((param_array, temp_1d))
                 print "param_array added to the easy way:", param_array
             else:   
-                spec_list = list(spectrum.sb_list)
+                spec_list = list(spec.sb_list)
                 perm_list = list(sb_included)
                 print "spec_list:", spec_list
                 print "perm_list:", perm_list
@@ -560,6 +518,7 @@
                 print "param_array added to the hard way:", param_array
     print param_array
     '''
+    '''
     try:
         os.mkdir(folder_str)
     except OSError, e:
