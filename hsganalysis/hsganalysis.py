# -*- coding: utf-8 -*-
"""
Created on Sun Feb 15 15:22:30 2015

@author: dreadnought

"Brevity required, prurience preferred"
"""

from __future__ import division
import os
import glob
import errno
import copy
import json
import numpy as np
from scipy.optimize import curve_fit
import matplotlib.pyplot as plt

import logging

log = logging.getLogger(__name__)
log.setLevel(logging.DEBUG)
handler1 = logging.StreamHandler()
handler1.setLevel(logging.DEBUG)
formatter = logging.Formatter('%(asctime)s - [%(filename)s:%(lineno)s - %(funcName)s()] - %(levelname)s - %(message)s')
handler1.setFormatter(formatter)
log.addHandler(handler1)

####################
# Objects 
####################

class CCD(object):
    """
    This class will be for loading CCD spectra.  I think future versions should
    be able to combine PMT and EMCCD data, as well as stitching scans.  It will
    contain all the methods useful for loading this kind of data.
    """
    
    def __init__(self, fname):
        """
        This will read the appropriate file.  The header needs to be fixed to
        reflect the changes to the output header from the Andor file.  Because
        another helper file will do the cleaning and background subtraction,
        those are no longer part of this init.  This also turns all wavelengths
        from nm (NIR ones) or cm-1 (THz ones) into eV.
        
        Input:
        fname = file name of the hsg spectrum
        
        Internal:
        self.fname = the filename
        self.parameters = string with all the relevant experimental perameters
        self.description = the description we added to the file as the data
                           was being taken
        self.raw_data = the unprocessed data that is wavelength vs signal
        self.hsg_data = processed data that has gone is frequency vs signal/pulse
        self.dark_stdev = the standard deviation of the dark noise using the
                          last 200 pixels since they probably(?) don't have 
                          strong signal
        self.std_error = Nothing yet, maybe this isn't useful
        self.addenda = the list of things that have been added to the file, in
                       form of [constant, *spectra_added]
        self.subtrahenda = the list of spectra that have been subtracted from
                           the file.  Constant subtraction is dealt with with
                           self.addenda
        """
        self.fname = fname
        
        f = open(fname,'rU')

        parameters_str = f.readline()
        self.parameters = json.loads(parameters_str[1:])
        self.description = ''
        read_description = True
        while read_description:
            line = f.readline()
            if line[0] == '#':
                self.description += line[1:]
            else:
                read_description = False

        f.close()
        '''
        ###
        # This section is for old code compatability
        ###
        self.parameters["nir_lambda"] = self.parameters["NIR_lambda"] 
        self.parameters["fel_lambda"] = self.parameters["FEL_lambda"]
        self.parameters["fel_pulses"] = self.parameters["FEL_pulses"]
        ### End section
        '''
        try:
            self.parameters["NIR_freq"] = 1239.84 / float(self.parameters["nir_lambda"])
        except ZeroDivisionError:
            self.parameters["NIR_freq"] = 1
        except KeyError: # This shouldn't have to be here
            self.parameters["NIR_freq"] = 1
        if self.parameters.get("fel_pulses", 0) == 0:
            self.parameters["fel_pulses"] = 1
        try:
            self.parameters["THz_freq"] = 0.000123984 * float(self.parameters["fel_lambda"])
        except KeyError:
            self.parameters["THz_freq"] = 0
        if self.parameters["THz_freq"]==0:
            self.parameters["THz_freq"] = 1
        
        try:
            self.parameters["nir_power"] = float(self.parameters["nir_power"])
            self.parameters["thz_power"] = float(self.parameters["fel_power"])
        except KeyError:
            self.parameters["nir_power"] = 1
            self.parameters["thz_power"] = 1
            
        
        self.raw_data = np.flipud(np.genfromtxt(fname, comments='#', delimiter=','))
        # I used flipup so that the x-axis is an increasing function of frequency
        
        self.hsg_data = np.array(self.raw_data[:1600,:]) # By slicing up to 1600,
                                                         # we cut out the text 
                                                         # header
        self.hsg_data[:, 0] = 1239.84 / self.hsg_data[:, 0]
        # Need to do this next line AFTER adding all the spectra together
        self.hsg_data[:, 1] = self.hsg_data[:, 1] / self.parameters['fel_pulses']
        
        self.dark_stdev = self.parameters["background_darkcount_std"] / self.parameters['fel_pulses'] # What do I do with this now that hsg_data is not normalized?
        self.std_error = None
        # These will keep track of what operations have been performed
        
        self.addenda = self.parameters['addenda']
        self.subtrahenda = self.parameters['subtrahenda']
        #self.sb_results = None
    
    def __add__(self, other):
        """
        Add together the image data from self.hsg_data, or add a constant to 
        that np.array.  
        """
        ret = copy.deepcopy(self)

        # Add a constant offset to the data
        if type(other) in (int, float):
            ret.hsg_data[:, 1] = self.hsg_data[:, 1] + other # What shall the name be?
            ret.addenda[0] = ret.addenda[0] + other
        
        # or add the data of two hsg_spectra together
        else:
            if np.isclose(ret.parameters['center_lambda'], other.parameters['center_lambda']):
                ret.hsg_data[:, 1] = self.hsg_data[:, 1] + other.hsg_data[:, 1] # Again, need to choose a name
                ret.addenda[0] = ret.addenda[0] + other.addenda[0]
                ret.addenda.extend(other.addenda[1:])
                ret.subtrahenda.extend(other.subtrahenda)
                ret.parameters['fel_pulses'] += other.parameters['fel_pulses']
            else:
                raise Exception('Source: Spectrum.__add__:\nThese are not from the same grating settings')
        return ret
        
    def __sub__(self, other):
        """
        This subtracts constants or other data sets between self.hsg_data.  I 
        think it even keeps track of what data sets are in the file and how 
        they got there.

        I have no idea if this is something that will be useful?
        """
        ret = copy.deepcopy(self)
        
        # Subtract a constant offset to the data
        if type(other) in (int, float):
            ret.hsg_data[:,1] = self.hsg_data[:,1] - other # Need to choose a name
            ret.addenda[0] = ret.addenda[0] - other
            
        # Subtract the data of two hsg_spectra from each other
        else:
            if np.isclose(ret.hsg_data[0,0], other.hsg_data[0,0]):
                ret.hsg_data[:,1] = self.hsg_data[:,1] - other.hsg_data[:,1]
                ret.subtrahenda.extend(other.addenda[1:])
                ret.addenda.extend(other.subtrahenda)
            else:
                raise Exception('Source: Spectrum.__sub__:\nThese are not from the same grating settings')
        return ret

    def __str__(self):
        return self.description

#    def get_dark_stdev(self):
#        """
#        This method will divide everything by the number of FEL shots that contributed
#        :return:
#        """
#        self.dark_stdev = np.std(self.hsg_data[1400:1600, 1])
        
    def add_std_error(self, std_errors):
        """
        This adds a numpy array of standard errors to the self.hsg_data array.
        It's actually just an append_column method, but there's no reason for 
        that (I think)
        """
        try:
            
            self.hsg_data = np.hstack((self.hsg_data, std_errors.reshape((1600, 1))))
        except:
            log.debug("Spectrum.add_std_error fucked up.  What's wrong?\n{}".format(std_errors.shape))
    
    def calc_approx_sb_order(self, freq):
        """
        This simple method will simply return a float approximating the order
        of the frequency input.
        """
        nir_freq = self.parameters['NIR_freq']
        thz_freq = self.parameters['THz_freq']
        approx_order = (freq - nir_freq) / thz_freq
        return approx_order
    
    def image_normalize(self, num_images):
        """
        This method will divide the hsg_data by the number of images that were
        used in the sum_spectra function.
        """
        self.hsg_data[:, 1] = self.hsg_data[:, 1] / num_images
        self.hsg_data[:, 2] = self.hsg_data[:, 2] / num_images

    
    def guess_better(self, cutoff=4.5):
        """
        This method will replace the previous one for guessing sidebands.
        """
        
        x_axis = np.array(self.hsg_data[:, 0])
        y_axis = np.array(self.hsg_data[:, 1])
        error = np.array(self.hsg_data[:, 2])
        #window = 20
        
        min_sb = int(self.calc_approx_sb_order(x_axis[0])) + 1
        max_sb = int(self.calc_approx_sb_order(x_axis[-1]))
        
        #pre = np.empty(window)
        #post = np.empty(window)
        
        #pre[:] = -np.Inf
        #post[:] = -np.Inf
        #y_axis_temp = np.concatenate((pre, y_axis, post))
        
        nir_freq = self.parameters["NIR_freq"]
        thz_freq = self.parameters["THz_freq"]
        
        # Find max strength sideband and it's order
        global_max = np.argmax(y_axis)
        order_init = int(round(self.calc_approx_sb_order(x_axis[global_max])))

        check_y = y_axis[global_max - 15:global_max + 15]
        log.debug("Global max checking: {}".format(check_y))
        check_max_area = np.sum(y_axis[global_max - 1:global_max + 2])
        check_ave = np.mean(check_y)
        check_stdev = np.std(check_y)
        log.debug("\ncheck_max_area is {}".format(check_max_area))
        log.debug("check_ave is {}".format(check_ave))
        log.debug("check_stdev is {}".format(check_stdev))
        check_ratio = (check_max_area - 3 * check_ave) / check_stdev
        log.debug("check_ratio is {}".format(check_ratio))
        if check_ratio > cutoff:
            self.sb_list = [order_init]
            self.sb_index = [global_max]
            sb_freq_guess = [x_axis[global_max]]
            sb_amp_guess = [y_axis[global_max]]
            sb_error_est = [np.sqrt(sum([i**2 for i in error[global_max - 1:global_max + 2]])) / (check_max_area - 3 * check_ave)]
        else:
            log.error("There are no sidebands in {}".format(self.fname))
            assert False
        
        
        # Look for lower order sidebands
        
        last_sb = sb_freq_guess[0]
        index_guess = global_max
        consecutive_null_sb = 0
        consecutive_null_odd = 0
        no_more_odds = False
        break_condition = False
        for order in xrange(order_init - 1, min_sb - 1, -1):
            if no_more_odds == True and order % 2 == 1:
                last_sb = last_sb - thz_freq
                continue
            lo_freq_bound = last_sb - thz_freq * (1 + 0.22) # Not sure what to do about these
            hi_freq_bound = last_sb - thz_freq * (1 - 0.22)
            start_index = False
            end_index = False
            log.info("\nSideband {}\n".format(order))
            for i in xrange(index_guess, 0, -1):
                if end_index == False and i == 1:
                    break_condition = True
                    break
                if end_index == False and x_axis[i] < hi_freq_bound:
                    log.debug("end_index is {}".format(i))
                    end_index = i
                elif i == 1:
                    start_index = 0
                    log.debug("hit end of data, start_index is 0")
                elif start_index == False and x_axis[i] < lo_freq_bound:
                    start_index = i
                    log.debug("start_index is {}".format(i))
                    index_guess = i
                    break
            
            if break_condition:
                break
            check_y = y_axis[start_index:end_index]
            log.debug("check_y is {}".format( check_y))
            #check_max = check_y.max()
            #print "check_max is", check_max
            check_max_index = np.argmax(check_y) # This assumes that two floats won't be identical
            check_max_area = np.sum(check_y[check_max_index - 1:check_max_index + 2])
            check_ave = np.mean(check_y)
            check_stdev = np.std(check_y)
            check_ratio = (check_max_area - 3 * check_ave) / check_stdev
            log.debug("\ncheck_max_area is {}".format( check_max_area))
            log.debug("check_ave is {}".format( check_ave))
            log.debug("check_stdev is {}".format( check_stdev))
            log.debug("check_ratio is {}".format( check_ratio))
            
            if check_ratio > cutoff:
                found_index = check_max_index + start_index
                self.sb_index.append(found_index)
                last_sb = x_axis[found_index]
                log.debug("I just found {}".format( last_sb))
                
                sb_freq_guess.append(x_axis[found_index])
                sb_amp_guess.append(check_max_area - 3 * check_ave)
                error_est = np.sqrt(sum([i**2 for i in error[found_index - 1:found_index + 2]])) / (check_max_area - 3 * check_ave)
                log.debug("My error estimate is: {}".format( error_est))
                sb_error_est.append(error_est)
                self.sb_list.append(order)
                consecutive_null_sb = 0
                if order % 2 == 1:
                    consecutive_null_odd = 0
            else:
<<<<<<< HEAD
                log.debug("I could not find sideband with order {}".format( order))
                last_sb = last_sb + thz_freq
=======
                print "I could not find sideband with order", order
                last_sb = last_sb - thz_freq
>>>>>>> b2eda64b
                consecutive_null_sb += 1
                if order % 2 == 1:
                    consecutive_null_odd += 1
            if consecutive_null_odd == 1 and no_more_odds == False:
                log.debug("I'm done looking for odd sidebands".format())
                no_more_odds = True
            if consecutive_null_sb == 2:
                log.debug("I can't find any more sidebands".format())
                break  
        
        # Look for higher sidebands
        
        last_sb = sb_freq_guess[0]
        index_guess = global_max
        consecutive_null_sb = 0
        consecutive_null_odd = 0
        no_more_odds = False
        break_condition = False
        for order in xrange(order_init + 1, max_sb + 1):
            if no_more_odds == True and order % 2 == 1:
                last_sb = last_sb + thz_freq
                continue
            lo_freq_bound = last_sb + thz_freq * (1 - 0.22) # Not sure what to do about these
            hi_freq_bound = last_sb + thz_freq * (1 + 0.22)
            start_index = False
            end_index = False
            log.debug("\nSideband {} {}".format( order,  '\n'))
            for i in xrange(index_guess, 1600):
                if start_index == False and i == 1599:
                    log.debug("I'm all out of space, captain!".format())
                    break_condition = True
                    break
                elif start_index == False and x_axis[i] > lo_freq_bound:
                    log.debug("start_index is {}".format( i))
                    start_index = i
                elif i == 1599:
                    end_index = 1599
                    log.debug("hit end of data, end_index is 1599".format())
                elif end_index == False and x_axis[i] > hi_freq_bound:
                    end_index = i
                    log.debug("end_index is {}".format( i))
                    index_guess = i
                    break
            if break_condition:
                break
            check_y = y_axis[start_index:end_index]
            log.debug("check_y is {}".format( check_y))
            #check_max = check_y.max()
            #print "check_max is", check_max
            check_max_index = np.argmax(check_y) # This assumes that two floats won't be identical
            check_max_area = np.sum(check_y[check_max_index - 1:check_max_index + 2])
            check_ave = np.mean(check_y)
            check_stdev = np.std(check_y)
            check_ratio = (check_max_area - 3 * check_ave) / check_stdev
            log.debug("\ncheck_max_area is {}".format( check_max_area))
            log.debug("check_ave is {}".format( check_ave))
            log.debug("check_stdev is {}".format( check_stdev))
            log.debug("check_ratio is {}".format( check_ratio))
            
            if check_ratio > cutoff:
                found_index = check_max_index + start_index
                self.sb_index.append(found_index)
                last_sb = x_axis[found_index]
                log.debug("I just found {}".format( last_sb))
                
                sb_freq_guess.append(x_axis[found_index])
                sb_amp_guess.append(check_max_area - 3 * check_ave)
                error_est = np.sqrt(sum([i**2 for i in error[found_index - 1:found_index + 2]])) / (check_max_area - 3 * check_ave)
                log.debug("My error estimate is: {}".format( error_est))
                sb_error_est.append(error_est)
                self.sb_list.append(order)
                consecutive_null_sb = 0
                if order % 2 == 1:
                    consecutive_null_odd = 0
            else:
                log.debug("I could not find sideband with order {}".format( order))
                last_sb = last_sb + thz_freq
                consecutive_null_sb += 1
                if order % 2 == 1:
                    consecutive_null_odd += 1
            if consecutive_null_odd == 1 and no_more_odds == False:
                log.debug("I'm done looking for odd sidebands".format())
                no_more_odds = True
            if consecutive_null_sb == 2:
                log.debug("I can't find any more sidebands".format())
                break  
        
        log.debug("I found these sidebands: {}".format( self.sb_list))
        self.sb_guess = np.array([np.asarray(sb_freq_guess), np.asarray(sb_amp_guess), np.asarray(sb_error_est)]).T

        
    def guess_sidebands(self, cutoff=4.5):
        """
        This method finds all the sideband candidates in hsg_data.  It first
        finds the lowest order sideband that could be in the data by looking at
        the first wavelength (eV) in the x_axis and calls that sb_init. 
        
        NB: Currently the lowest order sideband that we can measure is the laser,
        so order will be initialized to zero and the first peak that we'd measure
        would be the laser peak. 
        
        Next, the algorithm will look for that lowest sideband in a 30% window
        around where the NIR frequency should be.  It will take the maximum of
        that window and add it with the two neighboring points.  If this is 
        larger than the cutoff, then it will save that sideband order, the index
        of the point, the frequency and the amplitude.  It will look for odd
        sidebands as well as even ones, and if it cannot find two sidebands in 
        a row (usually the second missed sideband will be an even one), then it
        will stop looking.
        
        inputs:
        cutoff: the size of check_max_area must be relative to check_ave to be
                called a sideband.  3 is too insensitive, 4 might be too much.  
                3.5 might be slightly to insensitive.  I've seen definite 
                sidebands at 3.7 and definitely bad sidebands at 3.9.
        
        important local variables:
        x_axis: a np.array consisting of the frequency axis of self.hsg_data.
        y_axis: a np.array consisting of the signal axis of self.hsg_data.
        sb_init: the smallest-order sideband that the frequency axis could see.
        found_anything: boolean that keeps the method looking for sidebands 
                        if they aren't within two orders of the start.
        break_condition: boolean that will stop the method from looking past 
                         the edge of the spectrum.
        check_max_index: index of maximum value in the 30% region
        check_max: amplitude of the sideband candidate, important for fitting
        check_max_area: approximate integral of the sideband candidate
        
        attribute outputs:
        self.sb_list: list of sideband orders detected by this method
        self.sb_index: list of the index of the sideband
        self.sb_guess: 2D array that contains the frequency and amplitude of
                       the found sidebands.  It now also contains an estimate
                       of the error of area of the sidebands by adding the 
                       three standard errors nearest the peak.  Seems to work?
        """
        x_axis = np.array(self.hsg_data[:, 0])
        y_axis = np.array(self.hsg_data[:, 1])
        error = np.array(self.hsg_data[:, 2])
        window = 20
        
        pre = np.empty(window)
        post = np.empty(window)
        
        pre[:] = -np.Inf
        post[:] = -np.Inf
        y_axis_temp = np.concatenate((pre, y_axis, post))
        
        NIR_freq = self.parameters["NIR_freq"]
        THz_freq = self.parameters["THz_freq"]
        sb_init = False
        for order in xrange(50):
            log.debug("I'm checking for sb energy {}".format( NIR_freq + order * THz_freq))
            log.debug("That's order {}".format( order))
            if x_axis[0] < (NIR_freq + order * THz_freq): #and (x_axis[0] > NIR_freq + (order - 1) * THz):
                log.debug("Lowest x_axis value is {}".format( x_axis[0]))
                sb_init = order
                break
            elif order == 49:
                raise Exception("Source: self.guess_sidebands.\nCouldn't find sb_init.")
        log.debug("We think the lowest sideband order is {}".format( sb_init))
        
        self.sb_list = []
        self.sb_index = []
        sb_freq_guess = []
        sb_amp_guess = []
        sb_error_estimate = []
        
        last_sb = NIR_freq + THz_freq * (sb_init - 1)
        index_guess = 0
        consecutive_null_sb = 0
        consecutive_null_odd = 0
        break_condition = False
        no_more_odds = False
        found_anything = False
        
        for order in xrange(sb_init, 50):
            if no_more_odds == True and order % 2 == 1:
                last_sb = last_sb + THz_freq
                continue
            lo_freq_bound = last_sb + THz_freq * (1 - 0.22) # Not sure what to do about these
            hi_freq_bound = last_sb + THz_freq * (1 + 0.22)
            start_index = False
            end_index = False
            log.debug("\nSideband {} {}".format( order,  '\n'))
            for i in xrange(index_guess, 1600):
                if start_index == False and x_axis[i] > lo_freq_bound:
                    log.debug("start_index is {}".format( i))
                    start_index = i
                elif i == 1599:
                    break_condition = True
                    log.debug("hit end of data, end_index is {}".format( i))
                    break
                elif end_index == False and x_axis[i] > hi_freq_bound:
                    end_index = i
                    log.debug("end_index is {}".format( i))
                    index_guess = i
                    break
            if break_condition:
                break
            
            check_y = y_axis_temp[start_index + window:end_index + window]
            log.debug("check_y is {}".format( check_y))
            #check_max = check_y.max()
            #print "check_max is", check_max
            check_max_index = np.argmax(check_y) # This assumes that two floats won't be identical
            log.debug("points in check_max_area: {}".format( check_y[check_max_index - 1:check_max_index + 2]))
            check_max_area = np.sum(check_y[check_max_index - 1:check_max_index + 2])
            check_ave = np.mean(check_y[np.isfinite(check_y)])
            check_stdev = np.std(check_y[np.isfinite(check_y)])
            log.debug("\ncheck_max_area is {}".format( check_max_area))
            log.debug("check_ave is {}".format( check_ave))
            log.debug("check_stdev is {}".format( check_stdev))
            log.debug("check_ratio is {}".format( (check_max_area - 3 * check_ave) / check_stdev))
            
            if (check_max_area - 3 * check_ave) > cutoff * check_stdev:
                found_index = np.argmax(check_y) + start_index
                self.sb_index.append(found_index)
                last_sb = x_axis[found_index]
                log.debug("I just found {}".format( last_sb))
                
                sb_freq_guess.append(x_axis[found_index])
#                sb_amp_guess.append(y_axis[found_index])
                sb_amp_guess.append(check_max_area - 3 * check_ave)
                error_est = np.sqrt(sum([i**2 for i in error[found_index - 1:found_index + 2]])) / (check_max_area - 3 * check_ave)
                # I think that should be a "+ 2" in the second index of slicing?
                log.debug("My error estimate is: {}".format( error_est))
                sb_error_estimate.append(error_est)
                self.sb_list.append(order)
                consecutive_null_sb = 0
                found_anything = True
                if order % 2 == 1:
                    consecutive_null_odd = 0
            else:
                log.debug("I could not find sideband with order {}".format( order))
                last_sb = last_sb + THz_freq
                if found_anything == True:
                    consecutive_null_sb += 1
                if found_anything == True and order % 2 == 1:
                    consecutive_null_odd += 1
            if consecutive_null_odd == 2 and no_more_odds == False:
                log.debug("I'm done looking for odd sidebands".format())
                no_more_odds = True
            if consecutive_null_sb == 2:
                log.debug("I can't find any more sidebands".format())
                break
        
        log.debug("I found these sidebands: {}".format( self.sb_list))
        self.sb_guess = np.array([np.asarray(sb_freq_guess), np.asarray(sb_amp_guess), np.asarray(sb_error_estimate)]).T
    
    def fit_sidebands(self, plot=False):
        """
        This takes self.sb_guess and fits to each maxima to get the details of
        each sideband.  It's really ugly, but it works.  The error of the 
        sideband area is approximated from the data, not the curve fit.  All
        else is from the curve fit.
        
        Inputs:
        plot = if you want to plot the fits on the same plot as before
        
        Temporary stuff:
        sb_fits = holder of the fitting results until all spectra have been fit
        
        Attributes created:
        self.sb_results = the money maker
        """
        log.debug("Trying to fit these".format())
        sb_fits = []
        for elem, num in enumerate(self.sb_index): # Have to do this because guess_sidebands doesn't out put data in the most optimized way
            data_temp = self.hsg_data[self.sb_index[elem] - 25:self.sb_index[elem] + 25, :]
            p0 = [self.sb_guess[elem, 0], self.sb_guess[elem, 1] / 30000, 0.0005, 1.0]
            #print "Let's fit this shit!"
            try:
                coeff, var_list = curve_fit(gauss, data_temp[:, 0], data_temp[:, 1], p0=p0)
                coeff[1] = abs(coeff[1])
                coeff[2] = abs(coeff[2]) # The linewidth shouldn't be negative
                #print "coeffs:", coeff
#                print coeff[1] / coeff[2], " vs. ", np.max(data/temp[:, 1]), "of", self.sb_list[elem]
#                print "sigma for {}: {}".format(self.sb_list[elem], coeff[2])
                if 10e-4 > coeff[2] > 10e-6:
                    sb_fits.append(np.hstack((self.sb_list[elem], coeff, np.sqrt(np.diag(var_list)))))
                    sb_fits[-1][6] = self.sb_guess[elem, 2] * sb_fits[-1][2] # the var_list wasn't approximating the error well enough, even when using sigma and absoluteSigma
                    # And had to scale by the area?
                if plot:
                    x_vals = np.linspace(data_temp[0, 0], data_temp[-1, 0], num=500)
                    plt.plot(x_vals, gauss(x_vals, *coeff), 
                             plt.gca().get_lines()[-1].get_color()+'--' # I don't really know. Mostly
                                                         # just looked around at what functions
                                                         # matplotlib has...
                             , linewidth = 3)
            except:
                log.debug("I couldn't fit that".format())
                self.sb_list[elem] = None
        sb_fits_temp = np.asarray(sb_fits)
        reorder = [0, 1, 5, 2, 6, 3, 7, 4, 8]
        try:
            sb_fits = sb_fits_temp[:, reorder]
        except:
            log.debug("The file is: {}".format( self.fname))
            log.debug("\n!!!!!\nSHIT WENT WRONG\n!!!!!".format())
                
        # Going to label the appropriate row with the sideband
        self.sb_list = sorted(list([x for x in self.sb_list if x is not None]))
        sb_names = np.vstack(self.sb_list)
#log.debug("sb_names: {}".format( sb_names))
#log.debug("sb_list: {}".format( self.sb_list))
        sorter = np.argsort(sb_fits[:, 0])
        
        
        """
        Now in the order
        0 - SB Num
        1 - Peak Position
        2 - PP err
        3 - Height
        4 - Height err
        5 - sigma
        6 - sigma err
        """
        self.sb_results = np.array(sb_fits[sorter, :7])
#log.debug("sb_results: {}".format( self.sb_results))

    def fit_sidebands_for_NIR_freq(self, sensitivity=2.5, plot=False):
        """
        This takes self.sb_guess and fits to each maxima to get the details of
        each sideband.
        
        sensitivity - the multiplier of the noise stdev required to save a peak
        plot - if you want to plot the fits on the same plot as before
        """
        self.sb_fits = []
        
        for elem in xrange(len(self.sb_index)):
            data_temp = self.hsg_data[self.sb_index[elem] - 50:self.sb_index[elem] + 50, :]
            p0 = [self.sb_guess[elem, 0], self.sb_guess[elem, 1], 0.0005, 1.0]
            #print "This is the p0:", p0
            #print "Let's fit this shit!"
            try:
                coeff, var_list = curve_fit(gauss, data_temp[:, 0], data_temp[:, 1], p0=p0)
                coeff[2] = abs(coeff[2]) # The linewidth shouldn't be negative
                #print coeff
                #coeff = coeff[:4]
                noise_stdev = (np.std(data_temp[:45]) + np.std(data_temp[55:])) / 2
                #print coeff[1], " vs. ", noise_stdev
                if 1e-4 > coeff[2] > 20e-6 and coeff[1] > sensitivity * noise_stdev:
                    #print "Going to redefine stuff", coeff[0], 1239.84 / float(self.parameters["NIR_lambda"])
                    coeff[0] = round((coeff[0] - (1239.84 / float(self.parameters["NIR_lambda"]))) / .002515, 1)
                    log.debug("New coeff[0]  {}".format( coeff[0]))
                    self.sb_fits.append(np.hstack((coeff, np.sqrt(np.diag(var_list)))))
                    if plot:
                        x_vals = np.linspace(data_temp[0, 0], data_temp[-1, 0], num=200)
                        plt.plot(x_vals, gauss(x_vals, *coeff))
            except:
                log.debug("I couldn't fit that".format())
        sb_fits_temp = np.asarray(self.sb_fits)
        reorder = [0, 4, 1, 5, 2, 6, 3, 7]
        #print "The temp fits list", sb_fits_temp
        try:
            self.sb_fits = sb_fits_temp[:, reorder]
        except:
            self.sb_fits = list(sb_fits_temp)
            log.debug("\n!!!!!!!!!\nSome shit went wrong here!!!\n!!!!!!!!\n".format())
        
        # Going to label the appropriate row with the sideband
        sb_names = np.vstack(self.sb_list)
        self.sb_results = np.hstack((sb_names, self.sb_fits[:,:6]))

    
    def save_processing(self, file_name, folder_str, marker='', index=''):
        """
        This will save all of the self.hsg_data and the results from the 
        fitting of this individual file.
        
        Inputs:
        file_name = the beginning of the file name to be saved
        folder_str = the location of the folder where the file will be saved, 
                     will create the folder, if necessary.
        marker = I...I don't know what this was originally for
        index = used to keep these files from overwriting themselves when in a
                list
        
        Outputs:
        Two files, one that is self.hsg_data, the other is self.sb_results
        """
        try:
            os.mkdir(folder_str)
        except OSError, e:
            if e.errno == errno.EEXIST:
                pass
            else:
                raise
        
        self.sb_results[:, 5:] = self.sb_results[:, 5:] * 1000 # For meV linewidths
        
        spectra_fname = file_name + '_' + marker + '_' + str(index) + '.txt'
        fit_fname = file_name + '_' + marker + '_' + str(index) + '_fits.txt'
        self.save_name = spectra_fname
        
        self.parameters['addenda'] = self.addenda
        self.parameters['subtrahenda'] = self.subtrahenda
        try:
            parameter_str = json.dumps(self.parameters, sort_keys=True)
        except:
            log.debug("Source: EMCCD_image.save_images\nJSON FAILED".format())
            log.debug("Here is the dictionary that broke JSON:\n {}".format( self.parameters))
            return

        origin_import_spec = '\nWavelength,Signal\neV,arb. u.'
        spec_header = '#' + parameter_str + '\n' + '#' + self.description[:-2] + origin_import_spec
        #print "Spec header: ", spec_header
        origin_import_fits = '\nCenter energy,error,Sideband strength,error,Linewidth,error,Constant offset,error\neV,,arb. u.,,eV,,arb. u.,\n,,'# + marker
        fits_header = '#' + parameter_str + '\n' + '#' + self.description[:-2] + origin_import_fits
        #print "Fits header: ", fits_header
        np.savetxt(os.path.join(folder_str, spectra_fname), self.hsg_data, delimiter=',',
                   header=spec_header, comments='', fmt='%f')
        np.savetxt(os.path.join(folder_str, fit_fname), self.sb_results, delimiter=',',
                   header=fits_header, comments='', fmt='%f')

        log.debug("Save image.\nDirectory: {} {}".format( os.path.join(folder_str, spectra_fname)))

    def stitch_spectra(self):
        """
        I really hope this is important later!
        """        
        raise NotImplementedError

class PMT(object):
    """
    This class will handle a bunch of files related to one HSG spectrum.  I'm 
    not sure currently how to handle the two HSG sources together.
    """
    def __init__(self, folder_path):
        """
        Initializes a SPEX spectrum.  It'll open a folder, and bring in all of
        the individual sidebands into this object. To work, all the individual
        sidebands need to be in that folder, not in separate folders
        
        attributes:
            self.parameters - dictionary of important experimental parameters
            self.description - string of the description of the file(s)
            self.sb_dict - keys are sideband order, values are PMT data arrays
            self.sb_list - sorted
        """
        log.debug("This started".format())
        file_list = glob.glob(os.path.join(folder_path, '*.txt'))
        self.sb_dict = {}
        # in __main__.py, look for the method "genSaveHeader"
        #                 look for method "initSettings" to see what parameters are saved
        f = open(file_list[0],'rU')
        throw_away = f.readline() # Just need to get things down to the next line
        parameters_str = f.readline()
        self.parameters = json.loads(parameters_str[1:])
        self.description = ''
        read_description = True
        while read_description:
            line = f.readline()
            if line[0] == '#':
                self.description += line[1:]
            else:
                read_description = False
        
        for sb_file in file_list:
            f = open(sb_file, 'rU')
            sb_num = int(f.readline().split(' ')[-1])
            log.debug("Sideband number is {}".format( sb_num))
            f.close()
            raw_temp = np.genfromtxt(sb_file, comments='#')#, delimiter=',') 
            # Hopefully saving will be comma delimited soon!
            frequencies = set(raw_temp[:, 0])
            fire_condition = np.mean(raw_temp[:, 2]) / 2 # Say FEL fired if the cavity dump signal is more than half the mean of the cavity dump signal
            log.debug("The fire condition is {}".format( fire_condition))
            temp = None
            for freq in frequencies:
                data_temp = np.array([])
                for raw_point in raw_temp:
                    if raw_point[0] == freq and raw_point[2] > fire_condition:
                        #print "I'm going to add this", raw_point[0], raw_point[3]
                        data_temp = np.hstack((data_temp, raw_point[3])) # I don't know why hstack works here and not concatenate
                log.debug("The data temp is {}".format( data_temp))
                log.debug(len(data_temp))
                try:
                    temp = np.vstack((temp, np.array([freq, np.mean(data_temp), np.std(data_temp) / np.sqrt(len(data_temp))])))
                except:
                    temp = np.array([freq, np.mean(data_temp), np.std(data_temp) / np.sqrt(len(data_temp))])
            temp[:, 0] = temp[:, 0] / 8065.6 # turn NIR freq into eV
            temp = temp[temp[:, 0].argsort()]
            self.sb_dict[sb_num] = np.array(temp)
        
        self.sb_list = sorted(self.sb_dict.keys())
        
    def fit_sidebands(self, plot=False):
        """
        This method will fit a gaussian to each of the sidebands provided in 
        the self.sb_dict and make a list just like in the EMCCD version.  It 
        will also use the standard error of the integral of the PMT peak as the
        error of the gaussian area instead of that element from the covariance
        matrix.  Seems more legit.  
        
        attributes:
        self.sb_results: the numpy array that contains all of the fit info just
                         like it does in the CCD class.
        """
        sb_fits = {}
        for sideband in self.sb_dict.items():
            log.debug("Sideband number {}".format( sideband[0]))
            index = np.argmax(sideband[1][:, 1])
            nir_frequency = sideband[1][index, 0]
            peak = sideband[1][index, 1]
            p0 = [nir_frequency, peak / 3000, 0.00006, 0.00001]
            log.debug("p0: {}".format( p0))
            try: 
                coeff, var_list = curve_fit(gauss, sideband[1][:, 0], sideband[1][:, 1], p0=p0)#, sigma=10*sideband[1][:, 2], absolute_sigma=True)
                coeff[1] = abs(coeff[1])
                coeff[2] = abs(coeff[2])
                log.debug("coeffs: {}".format( coeff))
                if np.sqrt(np.diag(var_list))[0] < 0.001: # The error on where the sideband is should be small
                    sb_fits[sideband[0]] = np.concatenate((np.array([sideband[0]]), coeff, np.sqrt(np.diag(var_list))))
                    #print "error then:", sb_fits[sideband[0]][6]
                    relative_error = np.sqrt(sum([x**2 for x in sideband[1][index - 1:index + 2, 2]])) / np.sum(sideband[1][index - 1:index + 2, 1])
                    log.debug("relative error: {}".format( relative_error))
                    sb_fits[sideband[0]][6] = coeff[1] * relative_error
                    #print "error now:", sb_fits[sideband[0]][6]                
                    if plot:
                        x_vals = np.linspace(np.amin(sideband[1][:, 0]), np.amax(sideband[1][:, 0]), num=50)
                        plt.plot(x_vals, gauss(x_vals, *coeff))
            except:
                log.debug("God damn it, Leroy.\nYou couldn't fit this.".format())
                sb_fits[sideband[0]] = None
            
        for result in sorted(sb_fits.keys()):
            try:
                self.sb_results = np.vstack((self.sb_results, sb_fits[result]))
            except:
                self.sb_results = np.array(sb_fits[result])
        
        self.sb_results = self.sb_results[:, [0, 1, 5, 2, 6, 3, 7, 4, 8]]
        self.sb_results = self.sb_results[:, :7]
        log.debug("And the results, please: {}".format( self.sb_results))
    
    def save_processing(self, file_name, folder_str, marker='', index=''):
        """
        This will save all of the self.hsg_data and the results from the 
        fitting of this individual file.
        
        Inputs:
        file_name = the beginning of the file name to be saved
        folder_str = the location of the folder where the file will be saved, 
                     will create the folder, if necessary.
        marker = I...I don't know what this was originally for
        index = used to keep these files from overwriting themselves when in a
                list
        
        Outputs:
        Two files, one that is self.hsg_data, the other is self.sb_results
        """
        try:
            os.mkdir(folder_str)
        except OSError, e:
            if e.errno == errno.EEXIST:
                pass
            else:
                raise
        
        spectra_fname = file_name + '_' + marker + '_' + str(index) + '.txt'
        fit_fname = file_name + '_' + marker + '_' + str(index) + '_fits.txt'
        self.save_name = spectra_fname
        
        self.parameters['addenda'] = self.addenda
        self.parameters['subtrahenda'] = self.subtrahenda
        try:
            parameter_str = json.dumps(self.parameters, sort_keys=True)
        except:
            log.debug("Source: EMCCD_image.save_images\nJSON FAILED".format())
            log.debug("Here is the dictionary that broke JSON:\n {}".format( self.parameters))
            return

        origin_import_spec = '\nNIR frequency,Signal,Standard error\neV,arb. u.,arb. u.'
        spec_header = '#' + parameter_str + '\n#' + self.description[:-2] + origin_import_spec
        
        origin_import_fits = '\nCenter energy,error,Amplitude,error,Linewidth,error\neV,,arb. u.,,eV,,\n,,'# + marker
        fits_header = '#' + parameter_str + '\n#' + self.description[:-2] + origin_import_fits
        
        for sideband in sorted(self.sb_dict.keys()):
            try:
                complete = np.vstack((complete, self.sb_dict[sideband]))
            except:
                complete = np.array([self.sb_dict[sideband]])
        
        np.savetxt(os.path.join(folder_str, spectra_fname), complete, delimiter=',',
                   header=spec_header, comments='', fmt='%f')
        np.savetxt(os.path.join(folder_str, fit_fname), self.sb_results, delimiter=',',
                   header=fits_header, comments='', fmt='%f')

        log.debug("Save image.\nDirectory: {} {}".format( os.path.join(folder_str, spectra_fname)))
            
class Spectrum(object):
    """
    This class will collect the sb_results arrays from PMT and CCD arrays and
    combine them to make a complete spectrum.  Details are forthcoming.
    """
    def __init__(self, PMT_spectrum, CCD_spectrum):
        """
        This init will currently take a PMT object and a CCD object, grab the
        sb_results attributes, then overwrite the sidebands too low-order to 
        see accurately with the CCD with PMT results.  I have a feeling the CCD
        data will always be better, which is definitely true from a resolution
        standpoint.
        
        As it stands, we'll have to pair up the appropriate measurements 
        beforehand.  I'm not sure how to pass this a list of pmt spectra and
        ccd spectra and make it sort everything out.  I don't think that's how
        we'd want to do it.
        
        Hopefully we will have to add multiple CCD spectra to this class in the
        future.  I think the reason to make this a class is that this 
        functionality could be best implemented with methods.  
        """
        self.pmt_results = PMT_spectrum.sb_results
        self.ccd_results = CCD_spectrum.sb_results
        self.parameters = CCD_spectrum.parameters
        # Some functionality will be much easier with dictionaries, I think
        self.pmt_dict = {}
        self.full_dict = {}
        for sb in self.pmt_results:
            self.pmt_dict[sb[0]] = np.asarray(sb[1:])
        for sb in self.ccd_results:
            self.full_dict[sb[0]] = np.asarray(sb[1:])
        log.debug("Full dictionary: {}".format( self.full_dict))
        
        self.full_dict = stitch_dicts(self.full_dict, self.pmt_dict, bad_order=1)
        
    def plot_prep(self):
        """
        This method is called once the full_dict has been completed.  It will
        turn full_dict into a list like the results lists.
        """
        for sb in sorted(self.full_dict):
            temp = np.concatenate((np.array([sb]), self.full_dict[sb]))
            try:
                self.full_results = np.vstack((self.full_results, temp))
            except:
                self.full_results = np.array(temp)
        
        self.full_results[:, 5:] = self.full_results[:, 5:] * 1000
    
    def add_sidebands(self, CCD_spectrum):
        """
        This method will add more sidebands to the end of the current spectrum,
        to increase the effective dynamic range.
        """
        self.ccd2_results = CCD_spectrum.sb_results
        
        self.ccd2_dict = {}
        for sb in self.ccd2_results:
            self.ccd2_dict[sb[0]] = np.asarray(sb[1:])
        
        self.full_dict = stitch_dicts(self.ccd2_dict, self.full_dict, bad_order=1)      
        
    def save_processing(self, file_name, folder_str, marker='', index=''):
        """
        This will save all of the self.hsg_data and the results from the 
        fitting of this individual file.
        
        Inputs:
        file_name = the beginning of the file name to be saved
        folder_str = the location of the folder where the file will be saved, 
                     will create the folder, if necessary.
        marker = I...I don't know what this was originally for
        index = used to keep these files from overwriting themselves when in a
                list
        
        Outputs:
        Two files, one that is self.hsg_data, the other is self.sb_results
        """
        try:
            os.mkdir(folder_str)
        except OSError, e:
            if e.errno == errno.EEXIST:
                pass
            else:
                raise
        
        spectra_fname = file_name + '_' + marker + '_' + str(index) + '.txt'
        fit_fname = file_name + '_' + marker + '_' + str(index) + '_fits.txt'
        self.save_name = spectra_fname
        '''
        self.parameters['addenda'] = self.addenda
        self.parameters['subtrahenda'] = self.subtrahenda
        '''
        try:
            parameter_str = json.dumps(self.parameters, sort_keys=True)
        except:
            log.debug("Source: EMCCD_image.save_images\nJSON FAILED".format())
            log.debug("Here is the dictionary that broke JSON:\n {}".format( self.parameters))
            return

        origin_import_fits = '\nSideband,Center energy,error,Sideband strength,error,Linewidth,error\norder,eV,,arb. u.,,meV,,\n,,' + marker
        fits_header = '#' + parameter_str + origin_import_fits
        
        np.savetxt(os.path.join(folder_str, fit_fname), self.full_results, delimiter=',',
                   header=fits_header, comments='', fmt='%f')

        log.debug("Save image.\nDirectory: {} {}".format( os.path.join(folder_str, spectra_fname)))

####################
# Fitting functions 
####################


"""
Hey nutsack

It doesn't seem to work, obviously. Sigma is seeded with 3e-5, which just so happens to be
nearly the exact value that all of the sigmas seem to settle around. If I had to guess,
the algorithm does something weird where it steps outside the allowed band, sees it can't go there,
thinks it fucked up hard, and doesn't move again. maybe the gradient is too large, so it assumes
that it can't move. Maybe lower the walls, or have them be a function of the deviation from allowed, 
instead of a sharp wall. Or see if you can look into the stepping algorithm to figure out
another way to stop it.

"""


def makeGauss(sbNum):
    # The width of the sidebands is vaguely a function of sb number
    # I fit a sample set without bounding and found the general trend
    # of width vs. sbnum and rough bounds. I assumed it was linear and
    # just picked bounds which fairly well fit everything and cut out
    # the clearly incorrect ones
    m = 2.6e-6
    b1 = 3e-5 + 4e-5
    b2 = 3e-5 - 4e-5
    def gaussian(x, *p):
        mu, A, sigma, y0 = p
        penalty = 0
#        if m*sbNum+b1 < sigma:
#            penalty += 1e3 * (m*sbNum+b1 - sigma)/sigma
#        elif sigma< m*sbNum+b2:
#            penalty += 1e3 * (sigma - m*sbNum+b2)/sigma
#        if abs(y0)>1e2: penalty+=1e60
        return (A / sigma) * np.exp(-(x - mu)**2 / (2. * sigma**2)) + y0 + penalty
    return gaussian

def gauss(x, *p):
    mu, A, sigma, y0 = p
    return (A / sigma) * np.exp(-(x - mu)**2 / (2. * sigma**2)) + y0
    
def lingauss(x, *p):
    mu, A, sigma, y0, m = p
    return (A / sigma) * np.exp(-(x - mu)**2 / (2. * sigma**2)) + y0 + m*x

def lorentzian(x, *p):
    mu, A, gamma, y0 = p
    return (A * gamma**2) / ((x - mu)**2 + gamma**2) + y0

def stitch_dicts(main, new, bad_order=5):
    """
    This function will make the Spectrum class more readable.
    """
    overlap = []
    for new_sb in sorted(new.keys()):
        if new_sb in main.keys():
            overlap.append(new_sb)
    log.debug("overlap: {}".format( overlap))
    # Cut out the likely-bad ones from the CCD data
    overlap = [x for x in overlap if x > (bad_order + 0.5)]
#    overlap = overlap[-2:]
        
    # Calculate the ratio of the signals
    ratio_list = []
    for sb in overlap:
        ratio_list.append(main[sb][2] / new[sb][2])
    log.debug("ratio_list: {}".format( ratio_list))
    ratio = np.mean(ratio_list)
    ratio_err = np.std(ratio_list) / np.sqrt(len(ratio_list))
    log.debug("ratio: {}".format( ratio))
    log.debug("ratio error: {}".format( ratio_err))
    log.debug("New data: {}".format( new))
        
    # Scale up PMT data and add it to the full_dict, and propagate errors
    for sb in sorted(new.keys()):
        old = new[sb][2]
#log.debug("sideband: {}".format( sb))
#log.debug("data relative error: {}".format( new[sb][3] / old))
#log.debug("ratio relative error: {}".format( ratio_err / ratio))
        new[sb][2] = ratio * new[sb][2]
        new[sb][3] = new[sb][2] * np.sqrt((ratio_err / ratio)**2 + (new[sb][3] / old)**2)
        if sb not in overlap: # Because I want to get rid of the lowest order guys attenuated by SP filter
            main[sb] = new[sb]
    return main

####################
# Collection functions
####################

def sum_spectra(object_list):
    """
    This function will add all the things that should be added.  Obvs.  It will
    also calculate the standard error of the mean for every NIR frequency.  The
    standard error is the sum of the dark noise and the "shot" noise.

    object_list: A list of spectrum objects
    :param object_list:
    :return:
    """
    log.debug("I'm trying!".format())
    
    good_list = []
    for index in xrange(len(object_list)):
        dark_var = 0
        num_images = 0
        try:
            temp = object_list.pop(0)
            stderr_holder = np.array(temp.hsg_data[:, 1]).reshape((1600, 1))
#log.debug("Standard error holder shape 1: {}".format( stderr_holder.shape))
        except:
#log.debug("God damn it, Leroy".format())
            break
#log.debug("temp has series: {}.\ttemp has cl: {}.\ttemp has series: {} {} {}".format( temp.parameters['center_lambda'],  temp.parameters['series'])))
        for spec in list(object_list):
#log.debug("\tspec has series: {}.\tspec has cl: {}.\tspec has fn: {} {} {}".format( spec.parameters['center_lambda'],  spec.fname[-16:-13])))
#log.debug("I am trying to add {} {}".format( temp.parameters['FELP'],  spec.parameters['FELP']))
            if temp.parameters['series'] == spec.parameters['series'] != '': #? Don't want to series if they aren't a series..
                if temp.parameters['center_lambda'] == spec.parameters['center_lambda']:
                    temp += spec
                    num_images += 1
                    stderr_holder = np.hstack((stderr_holder, temp.hsg_data[:, 1].reshape((1600,1))))
                    log.debug("Individual dark_stdev: {}".format( spec.dark_stdev))
                    dark_var += (spec.dark_stdev)**2
#log.debug("Standard error holder shape 2: {}".format( stderr_holder.shape))
#log.debug("\t\tadded".format())
                    #print "I ADDED", temp.parameters['FELP'], spec.parameters['FELP']
                    object_list.remove(spec)
        spec_number = stderr_holder.shape[1]
        std_error = np.sqrt(np.var(stderr_holder, axis=1, dtype=np.float64) + dark_var) / np.sqrt(spec_number) # Checking some sigma stuff from curve_fit
        # This standard error is for every point.  I think it actually overestimates
        # the error at places with no signal because we add the dark variance
        # effectively twice.
        log.debug("final dark_stdev: {}".format( np.sqrt(dark_var)))
        temp.add_std_error(std_error)
        temp.image_normalize(num_images)
        good_list.append(temp)
    return good_list

def stitch_hsg(object_list):
    """
    This will take the list of processed spectra and return a new one that has
    all hsg spectra that were taken in pieces and have them all stitched together.
    """
    new_list = sorted(object_list, key=lambda x: x.parameters['spec_part'])
    good_list = []
    for index in xrange(len(new_list)):
        try:
            temp = new_list.pop(0)
        except:
            break
        
#        for test in list(new_list):
#            if temp.parameters['spec_part'] + 1 == test.parameters['spec_part']
#               and temp.parameters['series'] == test.parameters['series']:
#                
                
def save_parameter_sweep(spectrum_list, file_name, folder_str, param_name, unit):
    """
    This function will take a fully processed list of spectrum objects and 
    slice Spectrum.sb_fits appropriately to get an output like:
    
    "Parameter" | SB1 freq | err | SB1 amp | error | SB1 linewidth | error | SB2...| SBn...|
    param1      |    .     |
    param2      |    .     |
      .
      .
      .
    
    Currently I'm thinking fuck the offset y0
    After constructing this large matrix, it will save it somewhere.
    """
    included_spectra = dict()
    param_array = None
    sb_included = []
    
    for spec in spectrum_list:

        sb_included = sorted(list(set(sb_included + spec.sb_list)))
        included_spectra[spec.fname.split('/')[-1]] = spec.parameters[param_name]
        # If these are from summed spectra, then only the the first file name
        # from that sum will show up here, which should be fine?
    log.debug("full name: {}".format( spectrum_list[0].fname))
    log.debug("included names: {}".format( included_spectra))
    log.debug("sb_included: {}".format( sb_included))
    
    
    for spec in spectrum_list:
        temp_dict = {}
        log.debug("the sb_results: {}".format( spec.sb_results))
        for index in xrange(len(spec.sb_results[:, 0])):
            log.debug("my array slice: {} {}".format( spec.sb_results[index,  :]))
            temp_dict[int(round(spec.sb_results[index, 0]))] = np.array(spec.sb_results[index, :])
        log.debug(temp_dict)
        
        for sb in sb_included:
            blank = np.zeros(7)
            blank[0] = float(sb)
            log.debug("checking sideband order: {}".format( sb))
            log.debug("blank {}".format( blank))
            if not temp_dict.has_key(sb):
                log.debug("\nNeed to add sideband order: {}".format( sb))
                temp_dict[sb] = blank
        try:
            spec_data = np.array([float(spec.parameters[param_name]), spec.dark_stdev])
        except:
            spec_data = np.array([float(spec.parameters[param_name][:2]), spec.dark_stdev])
        for key in sorted(temp_dict.keys()):
            log.debug("I am going to hstack this: {}".format( temp_dict[key]))
            spec_data = np.hstack((spec_data, temp_dict[key]))
            
        try:
            param_array = np.vstack((param_array, spec_data))
        except:
            param_array = np.array(spec_data)
        log.debug("The shape of the param_array is: {}".format( param_array.shape))
        #print "The param_array itself is:", param_array
    
    try:
        os.mkdir(folder_str)
    except OSError, e:
        if e.errno == errno.EEXIST:
            pass
        else:
            raise

    file_name = file_name + '.txt'
    
    try:
        included_spectra_str = json.dumps(included_spectra, sort_keys=True)
    except:
        log.debug("Source: save_parameter_sweep\nJSON FAILED".format())
        return
    origin_import1 = param_name + ",dark_stdev"
    origin_import2 = unit + ",post shot norm"
    origin_import3 = ","
    for order in sb_included:
        origin_import1 += ",Sideband,Frequency,error,Sideband strength,error,Linewidth,error"
        origin_import2 += ",order,eV,,arb. u.,,eV,"
        origin_import3 += ",,{0},,{0},,{0},".format(order)
    origin_total = origin_import1 + "\n" + origin_import2 + "\n" + origin_import3
    header = '#' + included_spectra_str + '\n' + origin_total
    #print "Spec header: ", spec_header
    log.debug("the param_array is: {}".format( param_array))
    np.savetxt(os.path.join(folder_str, file_name), param_array, delimiter=',', 
               header=header, comments='', fmt='%f')

    log.debug("Saved the file.\nDirectory: {} {}".format( os.path.join(folder_str, file_name)))
    <|MERGE_RESOLUTION|>--- conflicted
+++ resolved
@@ -335,13 +335,8 @@
                 if order % 2 == 1:
                     consecutive_null_odd = 0
             else:
-<<<<<<< HEAD
-                log.debug("I could not find sideband with order {}".format( order))
-                last_sb = last_sb + thz_freq
-=======
                 print "I could not find sideband with order", order
                 last_sb = last_sb - thz_freq
->>>>>>> b2eda64b
                 consecutive_null_sb += 1
                 if order % 2 == 1:
                     consecutive_null_odd += 1
